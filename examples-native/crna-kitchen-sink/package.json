--- conflicted
+++ resolved
@@ -1,10 +1,6 @@
 {
   "name": "crna-kitchen-sink",
-<<<<<<< HEAD
-  "version": "5.2.0-beta.13",
-=======
   "version": "5.2.0-beta.17",
->>>>>>> bba0364e
   "private": true,
   "main": "node_modules/expo/AppEntry.js",
   "scripts": {
@@ -28,16 +24,6 @@
   "devDependencies": {
     "@babel/core": "^7.2.2",
     "@babel/plugin-transform-react-jsx-source": "^7.2.0",
-<<<<<<< HEAD
-    "@storybook/addon-actions": "5.2.0-beta.13",
-    "@storybook/addon-knobs": "5.2.0-beta.13",
-    "@storybook/addon-ondevice-actions": "5.2.0-beta.13",
-    "@storybook/addon-ondevice-backgrounds": "5.2.0-beta.13",
-    "@storybook/addon-ondevice-knobs": "5.2.0-beta.13",
-    "@storybook/addon-ondevice-notes": "5.2.0-beta.13",
-    "@storybook/addons": "5.2.0-beta.13",
-    "@storybook/react-native": "5.2.0-beta.13",
-=======
     "@storybook/addon-actions": "5.2.0-beta.17",
     "@storybook/addon-knobs": "5.2.0-beta.17",
     "@storybook/addon-ondevice-actions": "5.2.0-beta.17",
@@ -46,7 +32,6 @@
     "@storybook/addon-ondevice-notes": "5.2.0-beta.17",
     "@storybook/addons": "5.2.0-beta.17",
     "@storybook/react-native": "5.2.0-beta.17",
->>>>>>> bba0364e
     "babel-loader": "^8.0.4",
     "babel-plugin-module-resolver": "^3.2.0",
     "babel-preset-expo": "^5.1.1",
