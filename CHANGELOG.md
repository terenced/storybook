--- conflicted
+++ resolved
@@ -1,4 +1,3 @@
-<<<<<<< HEAD
 # 3.3.0-alpha.4
 
 2017-November-22
@@ -152,7 +151,7 @@
 -   Update jest to the latest version 🚀 [#1799](https://github.com/storybooks/storybook/pull/1799)
 -   Update eslint-plugin-jest to the latest version 🚀 [#1795](https://github.com/storybooks/storybook/pull/1795)
 -   Update lerna to the latest version 🚀 [#1768](https://github.com/storybooks/storybook/pull/1768)
-=======
+
 # 3.2.18
 
 2017-December-18
@@ -326,7 +325,6 @@
 -   React 16.2 [#2393](https://github.com/storybooks/storybook/pull/2393)
 
 </details>
->>>>>>> 2aea8379
 
 # 3.2.17
 
