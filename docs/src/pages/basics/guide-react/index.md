--- conflicted
+++ resolved
@@ -15,19 +15,11 @@
 
 ## Table of contents
 
-<<<<<<< HEAD
-- [Add @storybook/react](#add-storybookreact)
-- [Add react, react-dom, babel-core, and babel-loader](#add-react-react-dom-babel-core-and-babel-loader)
-- [Create the config file](#create-the-config-file)
-- [Write your stories](#write-your-stories)
-- [Run your Storybook](#run-your-storybook)
-=======
 -   [Add @storybook/react](#add-storybookreact)
 -   [Add react, react-dom, @babel/core, and babel-loader](#add-react-react-dom-babel-core-and-babel-loader)
 -   [Create the config file](#create-the-config-file)
 -   [Write your stories](#write-your-stories)
 -   [Run your Storybook](#run-your-storybook)
->>>>>>> 3b45a592
 
 ## Add @storybook/react
 
@@ -39,11 +31,7 @@
 
 ## Add react, react-dom, @babel/core, and babel-loader
 
-<<<<<<< HEAD
-Make sure that you have `react`, `react-dom`, `babel-core`, and `babel-loader` in your dependencies as well because we list these as peer dependencies:
-=======
 Make sure that you have `react`, `react-dom`, `@babel/core`, and `babel-loader` in your dependencies as well because we list these as a peer dependencies:
->>>>>>> 3b45a592
 
 ```sh
 npm i --save react react-dom
@@ -95,23 +83,12 @@
 import { Button } from '@storybook/react/demo';
 
 storiesOf('Button', module)
-<<<<<<< HEAD
-  .add('with text', () => <Button>Hello Button</Button>)
-  .add('with some emoji', () => (
-    <Button>
-      <span role="img" aria-label="so cool">
-        😀 😎 👍 💯
-      </span>
-    </Button>
-  ));
-=======
   .add('with text', () => (
     <Button>Hello Button</Button>
   ))
   .add('with some emoji', () => (
     <Button><span role="img" aria-label="so cool">😀 😎 👍 💯</span></Button>
   ));   
->>>>>>> 3b45a592
 ```
 
 Each story is a single state of your component. In the above case, there are two stories for the demo button component:
