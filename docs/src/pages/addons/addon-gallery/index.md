--- conflicted
+++ resolved
@@ -11,48 +11,21 @@
 
 With a11y you can test compliance of your stories with web accessibility standards.
 
-<<<<<<< HEAD
-### [Actions](https://github.com/storybooks/storybook/tree/release/4.0/addons/actions)
-=======
 ### [Actions](https://github.com/storybooks/storybook/tree/master/addons/actions)
->>>>>>> 7de043ec
 
 With actions, you can inspect events related to your components. This is pretty neat when you are manually testing your components.
 
 Also, you can think of this as a way to document events in your components.
 
-<<<<<<< HEAD
-### [Links](https://github.com/storybooks/storybook/tree/release/4.0/addons/links)
-
-With links you can link stories together. With that, you can build demos and prototypes directly from your UI components.
-
-### [Knobs](https://github.com/storybooks/storybook/tree/release/4.0/addons/knobs)
-=======
 ### [Links](https://github.com/storybooks/storybook/tree/master/addons/links)
 
 With links you can link stories together. With that, you can build demos and prototypes directly from your UI components.
 
 ### [Knobs](https://github.com/storybooks/storybook/tree/master/addons/knobs)
->>>>>>> 7de043ec
 
 Knobs allow you to edit React props dynamically using the Storybook UI.
 You can also use Knobs as dynamic variables inside your stories.
 
-<<<<<<< HEAD
-### [Notes](https://github.com/storybooks/storybook/tree/release/4.0/addons/notes)
-
-With this addon, you can write notes for each story in your component. This is pretty useful when you are working with a team.
-
-### [Info](https://github.com/storybooks/storybook/tree/release/4.0/addons/info)
-
-If you are using Storybook as a style guide, then this addon will help you to build a nice-looking style guide with docs, automatic sample source code with a PropType explorer.
-
-### [Options](https://github.com/storybooks/storybook/tree/release/4.0/addons/options)
-
-The Storybook webapp UI can be customised with this addon. It can be used to change the header, show/hide various UI elements and to enable full-screen mode by default.
-
-### [Storyshots](https://github.com/storybooks/storybook/tree/release/4.0/addons/storyshots)
-=======
 ### [Notes](https://github.com/storybooks/storybook/tree/master/addons/notes)
 
 With this addon, you can write notes for each story in your component. This is pretty useful when you are working with a team.
@@ -66,7 +39,6 @@
 The Storybook webapp UI can be customised with this addon. It can be used to change the header, show/hide various UI elements and to enable full-screen mode by default.
 
 ### [Storyshots](https://github.com/storybooks/storybook/tree/master/addons/storyshots)
->>>>>>> 7de043ec
 
 Storyshots is a way to automatically jest-snapshot all your stories. [More info here](/testing/structural-testing/).
 
@@ -74,19 +46,11 @@
 
 Redirects console output (logs, errors, warnings) into Action Logger Panel. `withConsole` decorator notifies from what stories logs are coming.
 
-<<<<<<< HEAD
-### [Backgrounds](https://github.com/storybooks/storybook/tree/release/4.0/addons/background)
-
-With this addon, you can switch between background colors and background images for your preview components. It is really helpful for styleguides.
-
-### [Viewport](https://github.com/storybooks/storybook/tree/release/4.0/addons/viewport)
-=======
 ### [Backgrounds](https://github.com/storybooks/storybook/tree/master/addons/background)
 
 With this addon, you can switch between background colors and background images for your preview components. It is really helpful for styleguides.
 
 ### [Viewport](https://github.com/storybooks/storybook/tree/master/addons/viewport)
->>>>>>> 7de043ec
 
 Viewport allows your stories to be displayed in different sizes and layouts in [Storybook](https://storybook.js.org). This helps build responsive components inside of Storybook.
 
