{
  "name": "@storybook/root",
  "version": "5.1.0-alpha.10",
  "private": true,
  "repository": {
    "type": "git",
    "url": "https://github.com/storybooks/storybook.git"
  },
  "workspaces": [
    "addons/*",
    "addons/storyshots/*",
    "app/*",
    "lib/*",
    "examples/*",
    "examples-native/*",
    "lib/cli/test/run/*"
  ],
  "scripts": {
    "bootstrap": "node ./scripts/bootstrap.js",
    "bootstrap:docs": "yarn install --cwd docs",
    "build-packs": "lerna exec --scope '@storybook/*' -- \\$LERNA_ROOT_PATH/scripts/build-pack.sh \\$LERNA_ROOT_PATH/packs",
    "build-storybooks": "./scripts/build-storybooks.sh",
    "changelog": "pr-log --sloppy --cherry-pick",
    "changelog:next": "pr-log --sloppy --since-prerelease",
    "chromatic": "npm --prefix examples/official-storybook run chromatic",
    "coverage": "codecov",
    "danger": "danger",
    "dev": "concurrently --kill-others \"yarn dev:tsc\" \"yarn dev:babel\"",
<<<<<<< HEAD
    "dev:babel": "lerna exec --parallel -- cross-env-shell node \\$LERNA_ROOT_PATH/scripts/watch-babel.js",
    "dev:check-types": "tsc --noEmit",
    "dev:js": "echo 'DEPRECATED: Please use yarn dev:babel' && yarn dev:babel",
    "dev:ts": "echo 'DEPRECATED: Please use yarn dev:tsc' && yarn dev:tsc",
    "dev:tsc": "lerna exec --parallel -- cross-env-shell node \\$LERNA_ROOT_PATH/scripts/watch-tsc.js",
=======
    "dev:babel": "lerna exec --scope '@storybook/*' --parallel -- cross-env-shell node \\$LERNA_ROOT_PATH/scripts/watch-babel.js",
    "dev:tsc": "lerna exec --scope '@storybook/*' --parallel -- cross-env-shell node \\$LERNA_ROOT_PATH/scripts/watch-tsc.js",
>>>>>>> c1d2ba64
    "docs:build": "npm --prefix docs run build",
    "docs:dev": "npm --prefix docs run dev",
    "github-release": "github-release-from-changelog",
    "lint": "yarn lint:js . && yarn lint:ts **/*.ts **/.tsx && yarn lint:md .",
    "lint:ci": "yarn lint:js --format ./node_modules/eslint-teamcity/index.js . && yarn lint:ts **/*.ts && yarn lint:md .",
    "lint:js": "cross-env NODE_ENV=production eslint --cache --cache-location=.cache/eslint --ext .js,.jsx,.json,.html --report-unused-disable-directives",
    "lint:md": "remark -q",
    "lint:package": "sort-package-json",
    "lint:ts": "tslint -p . -c tslint.json -t stylish",
    "publish:crna": "yarn --cwd examples-native/crna-kitchen-sink expo publish",
    "publish:debug": "npm run publish:latest -- --npm-tag=debug --no-push",
    "publish:latest": "lerna publish --exact --concurrency 1 --force-publish",
    "publish:next": "npm run publish:latest -- --npm-tag=next",
    "repo-dirty-check": "node ./scripts/repo-dirty-check",
    "start": "yarn --cwd examples/official-storybook storybook",
    "test": "node ./scripts/test.js",
    "test-latest-cra": "yarn --prefix --cwd lib/cli run test-latest-cra",
    "test:cli": "npm --prefix lib/cli run test"
  },
  "husky": {
    "hooks": {
      "pre-commit": "yarn lint-staged"
    }
  },
  "lint-staged": {
    "linters": {
      "*.js": [
        "yarn lint:js --fix",
        "git add"
      ],
      "*.ts": [
        "yarn lint:ts --fix",
        "git add"
      ],
      "*.json": [
        "yarn lint:js --fix",
        "git add"
      ],
      "package.json": [
        "yarn lint:package",
        "git add"
      ]
    }
  },
  "browserslist": "defaults",
  "dependencies": {
    "@babel/plugin-syntax-dynamic-import": "^7.2.0",
    "babel-plugin-add-react-displayname": "^0.0.5",
    "eslint-plugin-html": "^5.0.3",
    "react-testing-library": "^6.0.0"
  },
  "devDependencies": {
    "@angular/common": "^7.2.6",
    "@angular/compiler": "^7.2.6",
    "@angular/core": "^7.2.6",
    "@angular/forms": "^7.2.6",
    "@angular/platform-browser": "^7.2.6",
    "@angular/platform-browser-dynamic": "^7.2.6",
    "@babel/cli": "^7.2.3",
    "@babel/core": "^7.3.4",
    "@babel/plugin-proposal-class-properties": "^7.3.3",
    "@babel/plugin-proposal-decorators": "^7.3.0",
    "@babel/plugin-proposal-export-default-from": "^7.2.0",
    "@babel/plugin-proposal-object-rest-spread": "^7.2.0",
    "@babel/plugin-transform-react-constant-elements": "^7.2.0",
    "@babel/preset-env": "^7.3.4",
    "@babel/preset-flow": "^7.0.0",
    "@babel/preset-react": "^7.0.0",
    "@babel/preset-typescript": "^7.1.0",
    "@emotion/snapshot-serializer": "^0.8.2",
    "@types/common-tags": "^1.8.0",
    "@types/jest": "^24.0.11",
    "@types/node": "~11.11.3",
    "@types/react": "^16.8.4",
    "@types/webpack": "^4.4.25",
    "@types/webpack-env": "^1.13.7",
    "babel-core": "^7.0.0-bridge.0",
    "babel-eslint": "^10.0.1",
    "babel-jest": "^23.6.0",
    "babel-loader": "^8.0.4",
    "babel-plugin-add-react-displayname": "^0.0.5",
    "babel-plugin-dynamic-import-node": "^2.2.0",
    "babel-plugin-emotion": "^10.0.7",
    "babel-plugin-macros": "^2.4.5",
    "babel-plugin-require-context-hook": "^1.0.0",
    "babel-preset-vue": "^2.0.2",
    "chalk": "^2.4.2",
    "codecov": "^3.1.0",
    "codelyzer": "^4.5.0",
    "commander": "^2.19.0",
    "concurrently": "^4.0.1",
    "core-js": "^2.6.5",
    "cross-env": "^5.2.0",
    "danger": "^7.0.14",
    "enzyme": "^3.9.0",
    "enzyme-adapter-react-16": "^1.9.1",
    "eslint": "^5.14.1",
    "eslint-config-airbnb": "^17.0.0",
    "eslint-config-prettier": "^4.0.0",
    "eslint-plugin-import": "^2.16.0",
    "eslint-plugin-jest": "^22.3.2",
    "eslint-plugin-json": "^1.4.0",
    "eslint-plugin-jsx-a11y": "^6.2.1",
    "eslint-plugin-prettier": "^3.0.1",
    "eslint-plugin-react": "^7.12.4",
    "eslint-teamcity": "^2.1.0",
    "esm": "^3.2.6",
    "github-release-from-changelog": "^1.3.2",
    "glob": "^7.1.3",
    "husky": "^1.3.1",
    "inquirer": "^6.2.0",
    "jest": "^24.5.0",
    "jest-cli": "^23.6.0",
    "jest-config": "^24.0.0",
    "jest-diff": "^24.0.0",
    "jest-emotion": "^10.0.7",
    "jest-environment-jsdom": "^24.5.0",
    "jest-environment-jsdom-thirteen": "^1.0.0",
    "jest-enzyme": "^7.0.2",
    "jest-image-snapshot": "^2.6.0",
    "jest-jasmine2": "^24.1.0",
    "jest-preset-angular": "^6.0.1",
    "jest-raw-loader": "^1.0.1",
    "jest-teamcity-reporter": "^0.9.0",
    "jest-vue-preprocessor": "^1.4.0",
    "jest-watch-typeahead": "^0.2.1",
    "lerna": "^3.13.0",
    "lint-staged": "^8.1.4",
    "lodash": "^4.17.11",
    "node-fetch": "^2.3.0",
    "npmlog": "^4.1.2",
    "prettier": "^1.16.4",
    "raf": "^3.4.0",
    "react": "^16.8.4",
    "react-dom": "^16.8.4",
    "react-test-renderer": "^16.8.4",
    "regenerator-runtime": "^0.12.1",
    "remark-cli": "^6.0.1",
    "remark-lint": "^6.0.4",
    "remark-preset-lint-recommended": "^3.0.2",
    "riot-jest-transformer": "^1.0.10",
    "shelljs": "^0.8.3",
    "sort-package-json": "^1.21.0",
    "svelte-jest": "^0.2.0",
    "ts-jest": "^23.10.5",
    "tslint": "~5.14.0",
    "tslint-config-prettier": "^1.18.0",
    "tslint-plugin-prettier": "^2.0.1",
<<<<<<< HEAD
    "typescript": "^3.3.3333"
=======
    "typescript": "^3.4.0-rc",
    "weak": "^1.0.1"
>>>>>>> c1d2ba64
  },
  "resolutions": {
    "graphql": "^0.13.2"
  },
  "engines": {
    "node": ">=8.6.0",
    "yarn": ">=1.3.2"
  },
  "collective": {
    "type": "opencollective",
    "url": "https://opencollective.com/storybook"
  },
  "eslint-teamcity": {
    "reporter": "inspections"
  },
  "pr-log": {
    "skipLabels": [
      "cleanup",
      "doc-dependencies:update"
    ],
    "validLabels": [
      [
        "BREAKING CHANGE",
        "Breaking Changes"
      ],
      [
        "feature request",
        "Features"
      ],
      [
        "bug",
        "Bug Fixes"
      ],
      [
        "documentation",
        "Documentation"
      ],
      [
        "maintenance",
        "Maintenance"
      ],
      [
        "dependencies:update",
        "Dependency Upgrades"
      ],
      [
        "dependencies",
        "Dependency Upgrades"
      ],
      [
        "other",
        "Other"
      ]
    ]
  }
}<|MERGE_RESOLUTION|>--- conflicted
+++ resolved
@@ -26,16 +26,11 @@
     "coverage": "codecov",
     "danger": "danger",
     "dev": "concurrently --kill-others \"yarn dev:tsc\" \"yarn dev:babel\"",
-<<<<<<< HEAD
-    "dev:babel": "lerna exec --parallel -- cross-env-shell node \\$LERNA_ROOT_PATH/scripts/watch-babel.js",
+    "dev:babel": "lerna exec --scope '@storybook/*' --parallel -- cross-env-shell node \\$LERNA_ROOT_PATH/scripts/watch-babel.js",
     "dev:check-types": "tsc --noEmit",
     "dev:js": "echo 'DEPRECATED: Please use yarn dev:babel' && yarn dev:babel",
     "dev:ts": "echo 'DEPRECATED: Please use yarn dev:tsc' && yarn dev:tsc",
-    "dev:tsc": "lerna exec --parallel -- cross-env-shell node \\$LERNA_ROOT_PATH/scripts/watch-tsc.js",
-=======
-    "dev:babel": "lerna exec --scope '@storybook/*' --parallel -- cross-env-shell node \\$LERNA_ROOT_PATH/scripts/watch-babel.js",
     "dev:tsc": "lerna exec --scope '@storybook/*' --parallel -- cross-env-shell node \\$LERNA_ROOT_PATH/scripts/watch-tsc.js",
->>>>>>> c1d2ba64
     "docs:build": "npm --prefix docs run build",
     "docs:dev": "npm --prefix docs run dev",
     "github-release": "github-release-from-changelog",
@@ -184,12 +179,8 @@
     "tslint": "~5.14.0",
     "tslint-config-prettier": "^1.18.0",
     "tslint-plugin-prettier": "^2.0.1",
-<<<<<<< HEAD
-    "typescript": "^3.3.3333"
-=======
     "typescript": "^3.4.0-rc",
     "weak": "^1.0.1"
->>>>>>> c1d2ba64
   },
   "resolutions": {
     "graphql": "^0.13.2"
