{
  "name": "@storybook/root",
  "version": "5.2.0-alpha.23",
  "private": true,
  "description": "Storybook is an open source tool for developing UI components in isolation for React, Vue and Angular. It makes building stunning UIs organized and efficient.",
  "keywords": [
    "angular",
    "angularjs",
    "babel",
    "components",
    "documentation",
    "eslint",
    "frontend",
    "jamstack",
    "markup",
    "react",
    "reactjs",
    "reuseable",
    "storybook",
    "storybookjs",
    "templated",
    "tool",
    "ui",
    "user interface",
    "vue",
    "vuejs"
  ],
  "homepage": "https://storybook.js.org/",
  "repository": {
    "type": "git",
    "url": "https://github.com/storybookjs/storybook.git"
  },
  "workspaces": [
    "addons/*",
    "addons/storyshots/*",
    "app/*",
    "dev-kits/*",
    "examples-native/*",
    "examples/*",
    "lib/*",
    "lib/cli/test/run/*"
  ],
  "scripts": {
    "bootstrap": "node ./scripts/bootstrap.js",
    "bootstrap:docs": "yarn install --cwd docs",
    "build-packs": "lerna exec --scope '@storybook/*' -- \\$LERNA_ROOT_PATH/scripts/build-pack.sh \\$LERNA_ROOT_PATH/packs",
    "build-storybooks": "./scripts/build-storybooks.sh",
    "changelog": "pr-log --sloppy --cherry-pick",
    "changelog:next": "pr-log --sloppy --since-prerelease",
    "chromatic": "npm --prefix examples/official-storybook run chromatic",
    "coverage": "codecov",
    "danger": "danger",
    "dev": "concurrently --kill-others \"yarn dev:tsc\" \"yarn dev:babel\"",
    "dev:babel": "lerna exec --scope @storybook/* --parallel -- cross-env-shell node \\$LERNA_ROOT_PATH/scripts/watch-babel.js",
    "dev:check-types": "tsc --noEmit",
    "dev:js": "echo 'DEPRECATED: Please use yarn dev:babel' && yarn dev:babel",
    "dev:ts": "echo 'DEPRECATED: Please use yarn dev:tsc' && yarn dev:tsc",
    "dev:tsc": "lerna exec --scope @storybook/* --parallel -- cross-env-shell node \\$LERNA_ROOT_PATH/scripts/watch-tsc.js",
    "docs:build": "npm --prefix docs run build",
    "docs:dev": "npm --prefix docs run dev",
    "github-release": "github-release-from-changelog",
    "lint": "yarn lint:js . && yarn lint:md .",
    "lint:js": "cross-env NODE_ENV=production eslint --cache --cache-location=.cache/eslint --ext .js,.jsx,.json,.html,.ts,.tsx,.mjs --report-unused-disable-directives",
    "lint:md": "remark -q",
    "lint:package": "sort-package-json",
    "publish:crna": "yarn --cwd examples-native/crna-kitchen-sink expo publish",
    "publish:debug": "npm run publish:latest -- --npm-tag=debug --no-push",
    "publish:latest": "lerna publish --exact --concurrency 1 --force-publish",
    "publish:next": "npm run publish:latest -- --npm-tag=next",
    "repo-dirty-check": "node ./scripts/repo-dirty-check",
    "start": "yarn --cwd examples/official-storybook storybook",
    "test": "node ./scripts/test.js",
    "test-latest-cra": "yarn --prefix --cwd lib/cli run test-latest-cra",
    "test:cli": "npm --prefix lib/cli run test"
  },
  "husky": {
    "hooks": {
      "pre-commit": "yarn lint-staged"
    }
  },
  "lint-staged": {
    "linters": {
      "*.js": [
        "yarn lint:js --fix",
        "git add"
      ],
      "*.jsx": [
        "yarn lint:js --fix",
        "git add"
      ],
      "*.mjs": [
        "yarn lint:js --fix",
        "git add"
      ],
      "*.html": [
        "yarn lint:js --fix",
        "git add"
      ],
      "*.ts": [
        "yarn lint:js --fix",
        "git add"
      ],
      "*.tsx": [
        "yarn lint:js --fix",
        "git add"
      ],
      "*.json": [
        "yarn lint:js --fix",
        "git add"
      ],
      "package.json": [
        "yarn lint:package",
        "git add"
      ]
    }
  },
  "browserslist": "defaults",
  "devDependencies": {
    "@angular/common": "^7.2.6",
    "@angular/compiler": "^7.2.6",
    "@angular/core": "^7.2.6",
    "@angular/forms": "^7.2.6",
    "@angular/platform-browser": "^7.2.6",
    "@angular/platform-browser-dynamic": "^7.2.6",
    "@babel/cli": "^7.2.3",
    "@babel/core": "^7.3.4",
    "@babel/plugin-proposal-class-properties": "^7.3.3",
    "@babel/plugin-proposal-decorators": "^7.3.0",
    "@babel/plugin-proposal-export-default-from": "^7.2.0",
    "@babel/plugin-proposal-object-rest-spread": "^7.2.0",
    "@babel/plugin-syntax-dynamic-import": "^7.2.0",
    "@babel/plugin-transform-react-constant-elements": "^7.2.0",
    "@babel/preset-env": "^7.4.1",
    "@babel/preset-flow": "^7.0.0",
    "@babel/preset-react": "^7.0.0",
    "@babel/preset-typescript": "^7.3.3",
    "@emotion/snapshot-serializer": "^0.8.2",
    "@types/common-tags": "^1.8.0",
    "@types/jest": "^24.0.11",
    "@types/lodash": "^4.14.130",
    "@types/node": "~12.0.2",
    "@types/react": "^16.8.14",
    "@types/semver": "^6.0.0",
    "@types/webpack": "^4.4.25",
    "@types/webpack-env": "^1.13.7",
    "@typescript-eslint/eslint-plugin": "^1.7.0",
    "babel-core": "^7.0.0-bridge.0",
    "babel-eslint": "^10.0.1",
    "babel-jest": "^24.7.1",
    "babel-loader": "^8.0.5",
    "babel-plugin-add-react-displayname": "^0.0.5",
    "babel-plugin-dynamic-import-node": "^2.2.0",
    "babel-plugin-emotion": "^10.0.9",
    "babel-plugin-macros": "^2.4.5",
    "babel-plugin-require-context-hook": "^1.0.0",
    "babel-preset-vue": "^2.0.2",
    "chalk": "^2.4.2",
    "codecov": "^3.5.0",
    "codelyzer": "^5.0.0",
    "commander": "^2.19.0",
    "common-tags": "^1.8.0",
    "concurrently": "^4.0.1",
    "core-js": "^3.0.1",
    "corejs-upgrade-webpack-plugin": "^2.0.0",
    "cross-env": "^5.2.0",
    "danger": "^7.0.15",
    "detect-port": "^1.3.0",
    "enzyme": "^3.9.0",
    "enzyme-adapter-react-16": "^1.9.1",
    "eslint": "^5.14.1",
    "eslint-config-airbnb": "^17.0.0",
    "eslint-config-prettier": "^4.3.0",
    "eslint-plugin-html": "^5.0.3",
    "eslint-plugin-import": "^2.16.0",
    "eslint-plugin-jest": "^22.4.1",
    "eslint-plugin-json": "^1.4.0",
    "eslint-plugin-jsx-a11y": "^6.2.1",
    "eslint-plugin-prettier": "^3.0.1",
    "eslint-plugin-react": "^7.12.4",
    "esm": "^3.2.25",
    "github-release-from-changelog": "^1.3.2",
    "glob": "^7.1.3",
    "husky": "^2.3.0",
    "inquirer": "^6.2.0",
    "jest": "^24.7.1",
    "jest-cli": "^24.7.1",
    "jest-config": "^24.0.0",
    "jest-diff": "^24.7.0",
    "jest-emotion": "^10.0.10",
    "jest-environment-jsdom": "^24.7.1",
    "jest-environment-jsdom-thirteen": "^1.0.1",
    "jest-enzyme": "^7.0.2",
    "jest-image-snapshot": "^2.8.2",
    "jest-jasmine2": "^24.7.1",
    "jest-matcher-utils": "^24.7.0",
    "jest-preset-angular": "^6.0.1",
    "jest-raw-loader": "^1.0.1",
    "jest-vue-preprocessor": "^1.5.0",
    "jest-watch-typeahead": "^0.3.0",
    "lerna": "^3.14.1",
    "lint-staged": "^8.1.7",
    "lodash": "^4.17.11",
    "node-cleanup": "^2.1.2",
    "node-fetch": "^2.6.0",
    "npmlog": "^4.1.2",
    "prettier": "^1.16.4",
    "raf": "^3.4.0",
<<<<<<< HEAD
    "react": "^16.8.4",
    "react-dom": "^16.8.4",
    "react-test-renderer": "^16.8.4",
    "react-testing-library": "^7.0.0",
=======
    "react": "^16.8.3",
    "react-dom": "^16.8.3",
    "react-test-renderer": "^16.8.3",
    "react-testing-library": "^6.0.0",
>>>>>>> 2ba2ae74
    "regenerator-runtime": "^0.12.1",
    "remark-cli": "^6.0.1",
    "remark-lint": "^6.0.4",
    "remark-preset-lint-recommended": "^3.0.2",
    "riot-jest-transformer": "^2.0.0",
    "shelljs": "^0.8.3",
    "sort-package-json": "^1.21.0",
    "svelte": "^3.4.1",
    "svelte-jest": "^0.2.0",
    "ts-jest": "^24.0.2",
    "typescript": "^3.4.1",
    "weak": "^1.0.1"
  },
  "engines": {
    "node": ">=8.6.0",
    "yarn": ">=1.3.2"
  },
  "collective": {
    "type": "opencollective",
    "url": "https://opencollective.com/storybook"
  },
  "pr-log": {
    "skipLabels": [
      "cleanup",
      "doc-dependencies:update"
    ],
    "validLabels": [
      [
        "BREAKING CHANGE",
        "Breaking Changes"
      ],
      [
        "feature request",
        "Features"
      ],
      [
        "bug",
        "Bug Fixes"
      ],
      [
        "documentation",
        "Documentation"
      ],
      [
        "maintenance",
        "Maintenance"
      ],
      [
        "dependencies:update",
        "Dependency Upgrades"
      ],
      [
        "dependencies",
        "Dependency Upgrades"
      ],
      [
        "other",
        "Other"
      ]
    ]
  }
}<|MERGE_RESOLUTION|>--- conflicted
+++ resolved
@@ -205,17 +205,10 @@
     "npmlog": "^4.1.2",
     "prettier": "^1.16.4",
     "raf": "^3.4.0",
-<<<<<<< HEAD
     "react": "^16.8.4",
     "react-dom": "^16.8.4",
     "react-test-renderer": "^16.8.4",
     "react-testing-library": "^7.0.0",
-=======
-    "react": "^16.8.3",
-    "react-dom": "^16.8.3",
-    "react-test-renderer": "^16.8.3",
-    "react-testing-library": "^6.0.0",
->>>>>>> 2ba2ae74
     "regenerator-runtime": "^0.12.1",
     "remark-cli": "^6.0.1",
     "remark-lint": "^6.0.4",
