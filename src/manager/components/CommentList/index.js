import React, { Component } from 'react';
<<<<<<< HEAD
import renderHTML from 'react-render-html';
=======
import moment from 'moment';
>>>>>>> 2533f73b
import style from './style';

export default class CommentList extends Component {

  componentDidMount() {
    const wrapper = this.refs.wrapper;
    wrapper.scrollTop = wrapper.scrollHeight;
  }

  componentDidUpdate(prev) {
    if (this.props.comments.length !== prev.comments.length) {
      const wrapper = this.refs.wrapper;
      wrapper.scrollTop = wrapper.scrollHeight;
    }
  }

  formatTime(ts) {
    return moment(new Date(ts), "YYYYMMDD").fromNow();
  }

  renderComment(comment, key) {
    if (!comment.user) return null;

    let commentStyle = style.commentItem;
    if (comment.loading) {
      commentStyle = style.commentItemloading;
    }

    return (
      <div style={commentStyle} key={key}>
        <div style={style.commentAside}>
          <img style={style.commentAvatar} src={comment.user.avatar} />
        </div>
        <div style={style.commentContent}>
          <div style={style.commentHead}>
            <span style={style.commentUser}>{comment.user.name}</span>
            <span style={style.commentTime}>{this.formatTime(comment.time)}</span>
          </div>
          <span style={style.commentText}>{ renderHTML(`<span>${comment.text}</span>`) }</span>
        </div>
      </div>
    );
  }

  render() {
    const { comments } = this.props;

    if (comments.length === 0) {
      return (
        <div ref="wrapper" style={style.wrapper}>
          <div style={style.noComments}>No Comments Yet!</div>
        </div>
      );
    }

    return (
      <div ref="wrapper" style={style.wrapper}>
        {comments.map((c, idx) => this.renderComment(c, idx))}
      </div>
    );
  }
}<|MERGE_RESOLUTION|>--- conflicted
+++ resolved
@@ -1,9 +1,6 @@
 import React, { Component } from 'react';
-<<<<<<< HEAD
+import moment from 'moment';
 import renderHTML from 'react-render-html';
-=======
-import moment from 'moment';
->>>>>>> 2533f73b
 import style from './style';
 
 export default class CommentList extends Component {
