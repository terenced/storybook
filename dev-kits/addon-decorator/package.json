--- conflicted
+++ resolved
@@ -1,10 +1,6 @@
 {
   "name": "@storybook/addon-decorator",
-<<<<<<< HEAD
-  "version": "5.2.0-beta.13",
-=======
   "version": "5.2.0-beta.17",
->>>>>>> bba0364e
   "description": "decorator addon for storybook",
   "keywords": [
     "devkit",
@@ -28,13 +24,8 @@
     "prepare": "node ../../scripts/prepare.js"
   },
   "dependencies": {
-<<<<<<< HEAD
-    "@storybook/addons": "5.2.0-beta.13",
-    "@storybook/client-api": "5.2.0-beta.13",
-=======
     "@storybook/addons": "5.2.0-beta.17",
     "@storybook/client-api": "5.2.0-beta.17",
->>>>>>> bba0364e
     "core-js": "^3.0.1",
     "global": "^3.0.1"
   },
