{
  "name": "@kadira/storybook-ui",
  "version": "3.10.1",
  "description": "Core Storybook UI",
  "repository": {
    "type": "git",
    "url": "https://github.com/kadirahq/storybook-ui.git"
  },
  "license": "MIT",
  "scripts": {
    "prepublish": ". ./.scripts/prepublish.sh",
    "storybook": "start-storybook -p 9010",
    "publish-storybook": "bash ./.scripts/publish_storybook.sh"
  },
  "devDependencies": {
    "@kadira/storybook": "^2.35.3",
    "babel-cli": "^6.24.0",
    "babel-core": "^6.24.0",
    "babel-eslint": "^7.2.1",
    "babel-plugin-transform-runtime": "^6.23.0",
    "babel-polyfill": "^6.23.0",
    "babel-preset-es2015": "^6.24.0",
    "babel-preset-react": "^6.23.0",
    "babel-preset-stage-0": "^6.22.0",
    "chai": "^3.5.0",
    "enzyme": "^2.8.0",
<<<<<<< HEAD
    "react": "^15.4.2",
    "react-dom": "^15.4.2"
=======
    "jsdom": "^9.12.0",
    "mocha": "^3.2.0",
    "react": "^15.5.4",
    "react-dom": "^15.5.4",
    "react-test-renderer": "^15.5.4",
    "sinon": "^2.1.0"
>>>>>>> 2df4be72
  },
  "peerDependencies": {
    "react": "*",
    "react-dom": "*"
  },
  "dependencies": {
    "@kadira/react-split-pane": "^1.4.7",
    "babel-runtime": "^6.23.0",
    "deep-equal": "^1.0.1",
    "events": "^1.1.1",
    "fuzzysearch": "^1.0.3",
    "json-stringify-safe": "^5.0.1",
    "keycode": "^2.1.8",
    "lodash.pick": "^4.4.0",
    "lodash.sortby": "^4.7.0",
    "mantra-core": "^1.7.0",
    "podda": "^1.2.2",
    "prop-types": "^15.5.7",
    "qs": "^6.4.0",
    "react-fuzzy": "^0.3.3",
    "react-inspector": "^1.1.2",
    "react-komposer": "^2.0.0",
    "react-modal": "^1.7.3",
    "redux": "^3.6.0"
  },
  "main": "dist/index.js"
}<|MERGE_RESOLUTION|>--- conflicted
+++ resolved
@@ -22,19 +22,8 @@
     "babel-preset-es2015": "^6.24.0",
     "babel-preset-react": "^6.23.0",
     "babel-preset-stage-0": "^6.22.0",
-    "chai": "^3.5.0",
-    "enzyme": "^2.8.0",
-<<<<<<< HEAD
-    "react": "^15.4.2",
-    "react-dom": "^15.4.2"
-=======
-    "jsdom": "^9.12.0",
-    "mocha": "^3.2.0",
     "react": "^15.5.4",
-    "react-dom": "^15.5.4",
-    "react-test-renderer": "^15.5.4",
-    "sinon": "^2.1.0"
->>>>>>> 2df4be72
+    "react-dom": "^15.5.4"
   },
   "peerDependencies": {
     "react": "*",
