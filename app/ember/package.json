{
  "name": "@storybook/ember",
<<<<<<< HEAD
  "version": "4.0.2",
=======
  "version": "4.0.0",
>>>>>>> 7de043ec
  "description": "Storybook for Ember: Develop Ember Component in isolation with Hot Reloading.",
  "homepage": "https://github.com/storybooks/storybook/tree/master/app/ember",
  "publishConfig": {
    "access": "public"
  },
  "bugs": {
    "url": "https://github.com/storybooks/storybook/issues"
  },
  "repository": {
    "type": "git",
    "url": "https://github.com/storybooks/storybook.git"
  },
  "license": "MIT",
  "main": "dist/client/index.js",
  "jsnext:main": "src/client/index.js",
  "bin": {
    "build-storybook": "./bin/build.js",
    "start-storybook": "./bin/index.js",
    "storybook-server": "./bin/index.js"
  },
  "scripts": {
    "prepare": "node ../../scripts/prepare.js"
  },
  "dependencies": {
    "@babel/runtime": "^7.1.2",
<<<<<<< HEAD
    "@ember/test-helpers": "^0.7.27",
    "@storybook/core": "4.0.2",
=======
    "@ember/test-helpers": "^1.0.0",
    "@storybook/core": "4.0.0",
>>>>>>> 7de043ec
    "common-tags": "^1.8.0",
    "global": "^4.3.2",
    "react": "^16.6.0",
    "react-dom": "^16.6.0"
  },
  "peerDependencies": {
    "babel-loader": "^7.0.0 || ^8.0.0",
    "babel-plugin-ember-modules-api-polyfill": "^2.4.0",
    "ember-cli-htmlbars-inline-precompile": "^1.0.3",
    "ember-source": "^3.4.0"
  }
}<|MERGE_RESOLUTION|>--- conflicted
+++ resolved
@@ -1,10 +1,6 @@
 {
   "name": "@storybook/ember",
-<<<<<<< HEAD
   "version": "4.0.2",
-=======
-  "version": "4.0.0",
->>>>>>> 7de043ec
   "description": "Storybook for Ember: Develop Ember Component in isolation with Hot Reloading.",
   "homepage": "https://github.com/storybooks/storybook/tree/master/app/ember",
   "publishConfig": {
@@ -30,13 +26,8 @@
   },
   "dependencies": {
     "@babel/runtime": "^7.1.2",
-<<<<<<< HEAD
-    "@ember/test-helpers": "^0.7.27",
+    "@ember/test-helpers": "^1.0.0",
     "@storybook/core": "4.0.2",
-=======
-    "@ember/test-helpers": "^1.0.0",
-    "@storybook/core": "4.0.0",
->>>>>>> 7de043ec
     "common-tags": "^1.8.0",
     "global": "^4.3.2",
     "react": "^16.6.0",
