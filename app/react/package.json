--- conflicted
+++ resolved
@@ -1,10 +1,6 @@
 {
   "name": "@storybook/react",
-<<<<<<< HEAD
-  "version": "5.2.0-beta.13",
-=======
   "version": "5.2.0-beta.17",
->>>>>>> bba0364e
   "description": "Storybook for React: Develop React Component in isolation with Hot Reloading.",
   "keywords": [
     "storybook"
@@ -33,15 +29,9 @@
     "@babel/plugin-transform-react-constant-elements": "^7.2.0",
     "@babel/preset-flow": "^7.0.0",
     "@babel/preset-react": "^7.0.0",
-<<<<<<< HEAD
-    "@storybook/addons": "5.2.0-beta.13",
-    "@storybook/core": "5.2.0-beta.13",
-    "@storybook/node-logger": "5.2.0-beta.13",
-=======
     "@storybook/addons": "5.2.0-beta.17",
     "@storybook/core": "5.2.0-beta.17",
     "@storybook/node-logger": "5.2.0-beta.17",
->>>>>>> bba0364e
     "@svgr/webpack": "^4.0.3",
     "babel-plugin-add-react-displayname": "^0.0.5",
     "babel-plugin-named-asset-import": "^0.3.1",
