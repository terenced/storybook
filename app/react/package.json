{
  "name": "@storybook/react",
  "version": "5.1.0-alpha.21",
  "description": "Storybook for React: Develop React Component in isolation with Hot Reloading.",
  "keywords": [
    "storybook"
  ],
  "homepage": "https://github.com/storybooks/storybook/tree/master/app/react",
  "bugs": {
    "url": "https://github.com/storybooks/storybook/issues"
  },
  "repository": {
    "type": "git",
    "url": "https://github.com/storybooks/storybook.git",
    "directory": "app/react"
  },
  "license": "MIT",
  "main": "dist/client/index.js",
  "jsnext:main": "src/client/index.js",
  "bin": {
    "build-storybook": "./bin/build.js",
    "start-storybook": "./bin/index.js",
    "storybook-server": "./bin/index.js"
  },
  "scripts": {
    "prepare": "node ../../scripts/prepare.js"
  },
  "dependencies": {
    "@babel/plugin-transform-react-constant-elements": "^7.2.0",
    "@babel/preset-flow": "^7.0.0",
    "@babel/preset-react": "^7.0.0",
<<<<<<< HEAD
    "@storybook/config": "5.1.0-alpha.20",
    "@storybook/core": "5.1.0-alpha.20",
    "@storybook/node-logger": "5.1.0-alpha.20",
=======
    "@storybook/core": "5.1.0-alpha.21",
    "@storybook/node-logger": "5.1.0-alpha.21",
>>>>>>> 2e7f0020
    "@svgr/webpack": "^4.0.3",
    "babel-plugin-named-asset-import": "^0.3.1",
    "babel-plugin-react-docgen": "^3.0.0",
    "babel-preset-react-app": "^7.0.2",
    "common-tags": "^1.8.0",
    "core-js": "^2.6.5",
    "global": "^4.3.2",
    "lodash": "^4.17.11",
    "mini-css-extract-plugin": "^0.5.0",
    "prop-types": "^15.7.2",
    "react-dev-utils": "^8.0.0",
    "regenerator-runtime": "^0.12.1",
    "semver": "^5.6.0",
    "webpack": "^4.28.0"
  },
  "peerDependencies": {
    "babel-loader": "^7.0.0 || ^8.0.0",
    "react": "*",
    "react-dom": "*"
  },
  "publishConfig": {
    "access": "public"
  }
}<|MERGE_RESOLUTION|>--- conflicted
+++ resolved
@@ -29,14 +29,9 @@
     "@babel/plugin-transform-react-constant-elements": "^7.2.0",
     "@babel/preset-flow": "^7.0.0",
     "@babel/preset-react": "^7.0.0",
-<<<<<<< HEAD
-    "@storybook/config": "5.1.0-alpha.20",
-    "@storybook/core": "5.1.0-alpha.20",
-    "@storybook/node-logger": "5.1.0-alpha.20",
-=======
+    "@storybook/config": "5.1.0-alpha.21",
     "@storybook/core": "5.1.0-alpha.21",
     "@storybook/node-logger": "5.1.0-alpha.21",
->>>>>>> 2e7f0020
     "@svgr/webpack": "^4.0.3",
     "babel-plugin-named-asset-import": "^0.3.1",
     "babel-plugin-react-docgen": "^3.0.0",
