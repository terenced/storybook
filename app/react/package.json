{
  "name": "@storybook/react",
  "version": "5.0.0-beta.3",
  "description": "Storybook for React: Develop React Component in isolation with Hot Reloading.",
  "keywords": [
    "storybook"
  ],
  "homepage": "https://github.com/storybooks/storybook/tree/master/app/react",
  "bugs": {
    "url": "https://github.com/storybooks/storybook/issues"
  },
  "repository": {
    "type": "git",
    "url": "https://github.com/storybooks/storybook.git"
  },
  "license": "MIT",
  "main": "dist/client/index.js",
  "jsnext:main": "src/client/index.js",
  "bin": {
    "build-storybook": "./bin/build.js",
    "start-storybook": "./bin/index.js",
    "storybook-server": "./bin/index.js"
  },
  "scripts": {
    "prepare": "node ../../scripts/prepare.js"
  },
  "dependencies": {
    "@babel/plugin-transform-react-constant-elements": "^7.2.0",
    "@babel/preset-flow": "^7.0.0",
    "@babel/preset-react": "^7.0.0",
<<<<<<< HEAD
    "@storybook/core": "5.0.0-beta.1",
    "@storybook/node-logger": "5.0.0-beta.1",
=======
    "@storybook/core": "5.0.0-beta.3",
    "@storybook/node-logger": "5.0.0-beta.3",
    "@storybook/theming": "5.0.0-beta.3",
>>>>>>> fedcff80
    "@svgr/webpack": "^4.0.3",
    "babel-plugin-named-asset-import": "^0.3.0",
    "babel-plugin-react-docgen": "^2.0.2",
    "babel-preset-react-app": "^7.0.0",
    "common-tags": "^1.8.0",
    "core-js": "^2.6.2",
    "global": "^4.3.2",
    "lodash": "^4.17.11",
    "mini-css-extract-plugin": "^0.5.0",
    "prop-types": "^15.6.2",
    "react-dev-utils": "^7.0.1",
    "regenerator-runtime": "^0.12.1",
    "semver": "^5.6.0",
    "webpack": "^4.29.3"
  },
  "peerDependencies": {
    "babel-loader": "^7.0.0 || ^8.0.0",
    "react": "*",
    "react-dom": "*"
  },
  "publishConfig": {
    "access": "public"
  }
}<|MERGE_RESOLUTION|>--- conflicted
+++ resolved
@@ -28,14 +28,8 @@
     "@babel/plugin-transform-react-constant-elements": "^7.2.0",
     "@babel/preset-flow": "^7.0.0",
     "@babel/preset-react": "^7.0.0",
-<<<<<<< HEAD
-    "@storybook/core": "5.0.0-beta.1",
-    "@storybook/node-logger": "5.0.0-beta.1",
-=======
     "@storybook/core": "5.0.0-beta.3",
     "@storybook/node-logger": "5.0.0-beta.3",
-    "@storybook/theming": "5.0.0-beta.3",
->>>>>>> fedcff80
     "@svgr/webpack": "^4.0.3",
     "babel-plugin-named-asset-import": "^0.3.0",
     "babel-plugin-react-docgen": "^2.0.2",
