--- conflicted
+++ resolved
@@ -43,12 +43,6 @@
   // custom middleware
   middlewareFn(router);
 
-<<<<<<< HEAD
-  router.get('/', (req, res) => {
-    const bodyScript = getBodyScript(configDir)
-    res.send(getIndexHtml({ publicPath, bodyScript }));
-  });
-=======
   webpackDevMiddlewareInstance.waitUntilValid(stats => {
     const data = {
       publicPath: config.output.publicPath,
@@ -56,14 +50,14 @@
     };
 
     router.get('/', (req, res) => {
-      res.send(getIndexHtml({ publicPath }));
+      const bodyScript = getBodyScript(configDir)
+      res.send(getIndexHtml({ publicPath, bodyScript }));
     });
 
     router.get('/iframe.html', (req, res) => {
       const headHtml = getHeadHtml(configDir);
       res.send(getIframeHtml({ ...data, headHtml, publicPath }));
-    });
->>>>>>> b7a90fdd
+    }); 
 
     if (stats.toJson().errors.length) {
       webpackReject(stats);
