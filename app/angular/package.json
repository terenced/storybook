--- conflicted
+++ resolved
@@ -32,11 +32,6 @@
     "core-js": "^2.6.2",
     "fork-ts-checker-webpack-plugin": "^0.5.2",
     "global": "^4.3.2",
-<<<<<<< HEAD
-=======
-    "react": "^16.8.2",
-    "react-dom": "^16.8.1",
->>>>>>> 1187e16b
     "regenerator-runtime": "^0.12.1",
     "sass-loader": "^7.1.0",
     "ts-loader": "^5.3.2",
