--- conflicted
+++ resolved
@@ -51,12 +51,7 @@
     "react-dom": "^16.0.0",
     "redux": "^3.6.0",
     "sass-loader": "^6.0.7",
-<<<<<<< HEAD
     "ts-loader": "^4.0.1",
-=======
-    "ts-loader": "^3.5.0",
-    "uglifyjs-webpack-plugin": "^1.2.4",
->>>>>>> 624d2846
     "util-deprecate": "^1.0.2",
     "webpack": "^4.1.1",
     "webpack-hot-middleware": "^2.21.2",
