--- conflicted
+++ resolved
@@ -1,10 +1,6 @@
 {
   "name": "@storybook/rax",
-<<<<<<< HEAD
-  "version": "5.2.0-beta.32",
-=======
   "version": "5.3.0-alpha.17",
->>>>>>> aae55a4b
   "description": "Storybook for Rax: Develop Rax Component in isolation.",
   "keywords": [
     "rax",
@@ -37,11 +33,7 @@
     "prepare": "node ../../scripts/prepare.js"
   },
   "dependencies": {
-<<<<<<< HEAD
-    "@storybook/core": "5.2.0-beta.32",
-=======
     "@storybook/core": "5.3.0-alpha.17",
->>>>>>> aae55a4b
     "babel-preset-rax": "^1.0.0-beta.0",
     "core-js": "^3.0.1",
     "driver-dom": "^2.0.0",
