{
  "name": "@storybook/rax",
  "version": "5.2.0-alpha.33",
  "description": "Storybook for Rax: Develop Rax Component in isolation.",
  "keywords": [
    "storybook",
    "rax"
  ],
  "homepage": "https://github.com/storybookjs/storybook/tree/master/app/rax",
  "bugs": {
    "url": "https://github.com/storybookjs/storybook/issues"
  },
  "repository": {
    "type": "git",
    "url": "https://github.com/storybookjs/storybook.git",
    "directory": "app/rax"
  },
  "license": "MIT",
  "main": "dist/client/index.js",
  "jsnext:main": "src/client/index.js",
  "bin": {
    "build-storybook": "./bin/build.js",
    "start-storybook": "./bin/index.js",
    "storybook-server": "./bin/index.js"
  },
  "scripts": {
    "prepare": "node ../../scripts/prepare.js"
  },
  "dependencies": {
<<<<<<< HEAD
    "@storybook/core": "5.2.0-alpha.23",
=======
    "@storybook/core": "5.2.0-alpha.33",
>>>>>>> a0561d26
    "babel-preset-rax": "^1.0.0-beta.0",
    "common-tags": "^1.8.0",
    "core-js": "^3.0.1",
    "global": "^4.0.0",
    "regenerator-runtime": "^0.12.1"
  },
  "devDependencies": {
    "rax": "^0.6.5"
  },
  "peerDependencies": {
    "babel-loader": "^7.0.0 || ^8.0.0",
    "rax": "^0.4.0 || ^1.0.0"
  },
  "publishConfig": {
    "access": "public"
  }
}<|MERGE_RESOLUTION|>--- conflicted
+++ resolved
@@ -27,11 +27,7 @@
     "prepare": "node ../../scripts/prepare.js"
   },
   "dependencies": {
-<<<<<<< HEAD
-    "@storybook/core": "5.2.0-alpha.23",
-=======
     "@storybook/core": "5.2.0-alpha.33",
->>>>>>> a0561d26
     "babel-preset-rax": "^1.0.0-beta.0",
     "common-tags": "^1.8.0",
     "core-js": "^3.0.1",
