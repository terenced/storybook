--- conflicted
+++ resolved
@@ -33,16 +33,10 @@
   "dependencies": {
     "@storybook/core": "5.3.0-alpha.9",
     "core-js": "^3.0.1",
-<<<<<<< HEAD
-    "global": "^4.0.0",
-    "raw-loader": "^3.0.0",
-    "regenerator-runtime": "^0.12.1"
-=======
     "global": "^4.3.2",
     "raw-loader": "^3.1.0",
     "regenerator-runtime": "^0.13.3",
     "ts-dedent": "^1.1.0"
->>>>>>> d0381ef6
   },
   "devDependencies": {
     "@babel/plugin-transform-modules-commonjs": "^7.2.0",
