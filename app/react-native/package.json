{
  "name": "@storybook/react-native",
  "version": "3.3.0-alpha.2",
  "description": "A better way to develop React Native Components for your app",
  "keywords": [
    "react",
    "react-native",
    "storybook"
  ],
  "homepage": "https://github.com/storybooks/storybook/tree/master/app/react-native",
  "bugs": {
    "url": "https://github.com/storybooks/storybook/issues"
  },
  "license": "MIT",
  "main": "dist/index.js",
  "bin": {
    "storybook": "dist/bin/storybook.js"
  },
  "repository": {
    "type": "git",
    "url": "https://github.com/storybooks/storybook.git"
  },
  "scripts": {
    "prepare": "node ../../scripts/prepare.js"
  },
  "dependencies": {
<<<<<<< HEAD
    "@storybook/addon-actions": "^3.3.0-alpha.2",
    "@storybook/addon-links": "^3.3.0-alpha.2",
    "@storybook/addons": "^3.3.0-alpha.2",
    "@storybook/channel-websocket": "^3.3.0-alpha.2",
    "@storybook/ui": "^3.3.0-alpha.2",
    "autoprefixer": "^7.1.4",
=======
    "@storybook/addon-actions": "^3.2.12",
    "@storybook/addon-links": "^3.2.12",
    "@storybook/addons": "^3.2.12",
    "@storybook/channel-websocket": "^3.2.12",
    "@storybook/ui": "^3.2.12",
    "autoprefixer": "^7.1.5",
>>>>>>> a9c85ba5
    "babel-core": "^6.26.0",
    "babel-loader": "^7.1.2",
    "babel-plugin-syntax-async-functions": "^6.13.0",
    "babel-plugin-syntax-trailing-function-commas": "^6.22.0",
    "babel-plugin-transform-class-properties": "^6.24.1",
    "babel-plugin-transform-object-rest-spread": "^6.23.0",
    "babel-plugin-transform-react-constant-elements": "^6.23.0",
    "babel-plugin-transform-regenerator": "^6.26.0",
    "babel-plugin-transform-runtime": "^6.23.0",
    "babel-polyfill": "^6.26.0",
    "babel-preset-env": "^1.6.0",
    "babel-preset-minify": "^0.2.0",
    "babel-preset-react": "^6.24.1",
    "babel-preset-stage-0": "^6.24.1",
    "babel-runtime": "^6.26.0",
    "case-sensitive-paths-webpack-plugin": "^2.1.1",
    "commander": "^2.11.0",
    "css-loader": "^0.28.7",
    "events": "^1.1.1",
    "express": "^4.16.2",
    "file-loader": "^0.11.2",
    "find-cache-dir": "^1.0.0",
    "global": "^4.3.2",
    "html-webpack-plugin": "^2.30.1",
    "json-loader": "^0.5.7",
    "json5": "^0.5.1",
    "postcss-loader": "^2.0.8",
    "prop-types": "^15.6.0",
    "react-native-compat": "^1.0.0",
    "shelljs": "^0.7.8",
    "style-loader": "^0.18.2",
    "url-loader": "^0.6.2",
    "url-parse": "^1.1.9",
    "util-deprecate": "^1.0.2",
    "uuid": "^3.1.0",
    "webpack": "^3.7.1",
    "webpack-dev-middleware": "^1.12.0",
    "webpack-hot-middleware": "^2.20.0",
    "ws": "^3.0.0"
  },
  "devDependencies": {
    "babel-cli": "^6.26.0",
    "react": "^16.0.0",
    "react-dom": "^16.0.0",
    "react-native": "^0.43.3"
  },
  "peerDependencies": {
    "react": "*",
    "react-native": ">=0.27.0"
  }
}<|MERGE_RESOLUTION|>--- conflicted
+++ resolved
@@ -24,21 +24,12 @@
     "prepare": "node ../../scripts/prepare.js"
   },
   "dependencies": {
-<<<<<<< HEAD
     "@storybook/addon-actions": "^3.3.0-alpha.2",
     "@storybook/addon-links": "^3.3.0-alpha.2",
     "@storybook/addons": "^3.3.0-alpha.2",
     "@storybook/channel-websocket": "^3.3.0-alpha.2",
     "@storybook/ui": "^3.3.0-alpha.2",
-    "autoprefixer": "^7.1.4",
-=======
-    "@storybook/addon-actions": "^3.2.12",
-    "@storybook/addon-links": "^3.2.12",
-    "@storybook/addons": "^3.2.12",
-    "@storybook/channel-websocket": "^3.2.12",
-    "@storybook/ui": "^3.2.12",
     "autoprefixer": "^7.1.5",
->>>>>>> a9c85ba5
     "babel-core": "^6.26.0",
     "babel-loader": "^7.1.2",
     "babel-plugin-syntax-async-functions": "^6.13.0",
