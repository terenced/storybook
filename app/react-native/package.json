--- conflicted
+++ resolved
@@ -1,10 +1,6 @@
 {
   "name": "@storybook/react-native",
-<<<<<<< HEAD
-  "version": "4.0.8",
-=======
   "version": "4.1.0-alpha.7",
->>>>>>> 3b45a592
   "description": "A better way to develop React Native Components for your app",
   "keywords": [
     "react",
@@ -32,21 +28,12 @@
     "prepare": "node ../../scripts/prepare.js"
   },
   "dependencies": {
-<<<<<<< HEAD
-    "@storybook/addons": "4.0.8",
-    "@storybook/channel-websocket": "4.0.8",
-    "@storybook/channels": "4.0.8",
-    "@storybook/core": "4.0.8",
-    "@storybook/core-events": "4.0.8",
-    "@storybook/ui": "4.0.8",
-=======
     "@storybook/addons": "4.1.0-alpha.7",
     "@storybook/channel-websocket": "4.1.0-alpha.7",
     "@storybook/channels": "4.1.0-alpha.7",
     "@storybook/core": "4.1.0-alpha.7",
     "@storybook/core-events": "4.1.0-alpha.7",
     "@storybook/ui": "4.1.0-alpha.7",
->>>>>>> 3b45a592
     "babel-loader": "^8.0.4",
     "babel-plugin-macros": "^2.4.2",
     "babel-plugin-syntax-async-functions": "^6.13.0",
