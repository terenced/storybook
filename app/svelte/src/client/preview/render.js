import { document } from 'global';
import { stripIndents } from 'common-tags';

let previousComponent = null;

function cleanUpPreviousStory() {
  if (!previousComponent) {
    return;
  }

  previousComponent.destroy();
  previousComponent = null;
}

function mountView({ Component, target, data, on, Wrapper, WrapperData }) {
  let component;

  if (Wrapper) {
    const fragment = document.createDocumentFragment();
    component = new Component({ target: fragment, data });

    const wrapper = new Wrapper({
      target,
      slots: { default: fragment },
      data: WrapperData || {},
    });
    component.on('destroy', () => {
      wrapper.destroy(true);
    });
  } else {
    component = new Component({ target, data });
  }

  if (on) {
    // Attach svelte event listeners.
    Object.keys(on).forEach(eventName => {
      component.on(eventName, on[eventName]);
    });
  }

  previousComponent = component;
}

export default function render({
  story,
  selectedKind,
  selectedStory,
  showMain,
  showError,
  // showException,
}) {
  const {
    /** @type {SvelteComponent} */
    Component,
    /** @type {any} */
    data,
    /** @type {{[string]: () => {}}} Attach svelte event handlers */
    on,
    Wrapper,
    WrapperData,
  } = story();

  cleanUpPreviousStory();

  if (!Component) {
    showError({
      title: `Expecting a Svelte component from the story: "${selectedStory}" of "${selectedKind}".`,
      description: stripIndents`
        Did you forget to return the Svelte component configuration from the story?
        Use "() => ({ Component: YourComponent, data: {} })"
        when defining the story.
      `,
    });

    return;
  }

<<<<<<< HEAD
  mountView({ Component, target, data, on, Wrapper, WrapperData });
=======
  const target = document.getElementById('root');

  target.innerHTML = '';

  mountView({ Component, target, data, on });
>>>>>>> dd1e609f

  showMain();
}<|MERGE_RESOLUTION|>--- conflicted
+++ resolved
@@ -75,15 +75,11 @@
     return;
   }
 
-<<<<<<< HEAD
-  mountView({ Component, target, data, on, Wrapper, WrapperData });
-=======
   const target = document.getElementById('root');
 
   target.innerHTML = '';
 
-  mountView({ Component, target, data, on });
->>>>>>> dd1e609f
+  mountView({ Component, target, data, on, Wrapper, WrapperData });
 
   showMain();
 }