{
  "name": "mithril-example",
<<<<<<< HEAD
  "version": "5.2.0-beta.43",
=======
  "version": "5.2.0-beta.46",
>>>>>>> 22deb2fe
  "private": true,
  "scripts": {
    "build-storybook": "build-storybook",
    "now-build": "node ../../scripts/bootstrap --core && yarn run build-storybook --quiet",
    "storybook": "start-storybook -p 9007"
  },
  "dependencies": {
    "mithril": "^1.1.6"
  },
  "devDependencies": {
<<<<<<< HEAD
    "@storybook/addon-a11y": "5.2.0-beta.43",
    "@storybook/addon-actions": "5.2.0-beta.43",
    "@storybook/addon-backgrounds": "5.2.0-beta.43",
    "@storybook/addon-centered": "5.2.0-beta.43",
    "@storybook/addon-knobs": "5.2.0-beta.43",
    "@storybook/addon-links": "5.2.0-beta.43",
    "@storybook/addon-notes": "5.2.0-beta.43",
    "@storybook/addon-options": "5.2.0-beta.43",
    "@storybook/addon-storyshots": "5.2.0-beta.43",
    "@storybook/addon-storysource": "5.2.0-beta.43",
    "@storybook/addon-viewport": "5.2.0-beta.43",
    "@storybook/addons": "5.2.0-beta.43",
    "@storybook/mithril": "5.2.0-beta.43",
    "@storybook/source-loader": "5.2.0-beta.43",
=======
    "@storybook/addon-a11y": "5.2.0-beta.46",
    "@storybook/addon-actions": "5.2.0-beta.46",
    "@storybook/addon-backgrounds": "5.2.0-beta.46",
    "@storybook/addon-centered": "5.2.0-beta.46",
    "@storybook/addon-knobs": "5.2.0-beta.46",
    "@storybook/addon-links": "5.2.0-beta.46",
    "@storybook/addon-notes": "5.2.0-beta.46",
    "@storybook/addon-options": "5.2.0-beta.46",
    "@storybook/addon-storyshots": "5.2.0-beta.46",
    "@storybook/addon-storysource": "5.2.0-beta.46",
    "@storybook/addon-viewport": "5.2.0-beta.46",
    "@storybook/addons": "5.2.0-beta.46",
    "@storybook/mithril": "5.2.0-beta.46",
    "@storybook/source-loader": "5.2.0-beta.46",
>>>>>>> 22deb2fe
    "webpack": "^4.33.0"
  }
}<|MERGE_RESOLUTION|>--- conflicted
+++ resolved
@@ -1,10 +1,6 @@
 {
   "name": "mithril-example",
-<<<<<<< HEAD
-  "version": "5.2.0-beta.43",
-=======
   "version": "5.2.0-beta.46",
->>>>>>> 22deb2fe
   "private": true,
   "scripts": {
     "build-storybook": "build-storybook",
@@ -15,22 +11,6 @@
     "mithril": "^1.1.6"
   },
   "devDependencies": {
-<<<<<<< HEAD
-    "@storybook/addon-a11y": "5.2.0-beta.43",
-    "@storybook/addon-actions": "5.2.0-beta.43",
-    "@storybook/addon-backgrounds": "5.2.0-beta.43",
-    "@storybook/addon-centered": "5.2.0-beta.43",
-    "@storybook/addon-knobs": "5.2.0-beta.43",
-    "@storybook/addon-links": "5.2.0-beta.43",
-    "@storybook/addon-notes": "5.2.0-beta.43",
-    "@storybook/addon-options": "5.2.0-beta.43",
-    "@storybook/addon-storyshots": "5.2.0-beta.43",
-    "@storybook/addon-storysource": "5.2.0-beta.43",
-    "@storybook/addon-viewport": "5.2.0-beta.43",
-    "@storybook/addons": "5.2.0-beta.43",
-    "@storybook/mithril": "5.2.0-beta.43",
-    "@storybook/source-loader": "5.2.0-beta.43",
-=======
     "@storybook/addon-a11y": "5.2.0-beta.46",
     "@storybook/addon-actions": "5.2.0-beta.46",
     "@storybook/addon-backgrounds": "5.2.0-beta.46",
@@ -45,7 +25,6 @@
     "@storybook/addons": "5.2.0-beta.46",
     "@storybook/mithril": "5.2.0-beta.46",
     "@storybook/source-loader": "5.2.0-beta.46",
->>>>>>> 22deb2fe
     "webpack": "^4.33.0"
   }
 }