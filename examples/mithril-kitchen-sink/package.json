--- conflicted
+++ resolved
@@ -10,21 +10,6 @@
     "mithril": "^1.1.6"
   },
   "devDependencies": {
-<<<<<<< HEAD
-    "@storybook/addon-actions": "4.2.0-alpha.9",
-    "@storybook/addon-backgrounds": "4.2.0-alpha.9",
-    "@storybook/addon-centered": "4.2.0-alpha.9",
-    "@storybook/addon-knobs": "4.2.0-alpha.9",
-    "@storybook/addon-links": "4.2.0-alpha.9",
-    "@storybook/addon-notes": "4.2.0-alpha.9",
-    "@storybook/addon-options": "4.2.0-alpha.9",
-    "@storybook/addon-storyshots": "4.2.0-alpha.9",
-    "@storybook/addon-storysource": "4.2.0-alpha.9",
-    "@storybook/addon-viewport": "4.2.0-alpha.9",
-    "@storybook/addons": "4.2.0-alpha.9",
-    "@storybook/mithril": "4.2.0-alpha.9",
-    "webpack": "^4.28.3"
-=======
     "@storybook/addon-actions": "4.2.0-alpha.10",
     "@storybook/addon-backgrounds": "4.2.0-alpha.10",
     "@storybook/addon-centered": "4.2.0-alpha.10",
@@ -37,7 +22,6 @@
     "@storybook/addon-viewport": "4.2.0-alpha.10",
     "@storybook/addons": "4.2.0-alpha.10",
     "@storybook/mithril": "4.2.0-alpha.10",
-    "webpack": "^4.23.1"
->>>>>>> a199a42e
+    "webpack": "^4.28.3"
   }
 }