import React from 'react';
<<<<<<< HEAD
import { storiesOf, action, linkTo } from '@storybook/storybook';
=======
import { storiesOf } from '@kadira/storybook';
import { action } from '@kadira/storybook-addon-actions';
import { linkTo } from '@kadira/storybook-addon-links';
>>>>>>> 42219f5d
import Button from './Button';
import Welcome from './Welcome';

storiesOf('Welcome', module).add('to Storybook', () => <Welcome showApp={linkTo('Button')} />);

storiesOf('Button', module)
  .add('with text', () => <Button onClick={action('clicked')}>Hello Button</Button>)
  .add('with some emoji', () => <Button onClick={action('clicked')}>😀 😎 👍 💯</Button>);<|MERGE_RESOLUTION|>--- conflicted
+++ resolved
@@ -1,11 +1,9 @@
 import React from 'react';
-<<<<<<< HEAD
-import { storiesOf, action, linkTo } from '@storybook/storybook';
-=======
-import { storiesOf } from '@kadira/storybook';
-import { action } from '@kadira/storybook-addon-actions';
-import { linkTo } from '@kadira/storybook-addon-links';
->>>>>>> 42219f5d
+
+import { storiesOf } from '@storybook/storybook';
+import { action } from '@storybook/addon-actions';
+import { linkTo } from '@storybook/storybook-addon-links';
+
 import Button from './Button';
 import Welcome from './Welcome';
 
