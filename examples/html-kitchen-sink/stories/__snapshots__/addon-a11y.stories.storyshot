// Jest Snapshot v1, https://goo.gl/fbAQLP

exports[`Storyshots Addons/a11y Default 1`] = `<button />`;

<<<<<<< HEAD
exports[`Storyshots Addons/a11y Disabled 1`] = `
=======
exports[`Storyshots Addons|a11y Delayed render 1`] = `<div />`;

exports[`Storyshots Addons|a11y Disabled 1`] = `
>>>>>>> c2c1b4f3
<button
  disabled=""
>
  Testing the a11y addon
</button>
`;

<<<<<<< HEAD
exports[`Storyshots Addons/a11y Label 1`] = `
<button>
  Testing the a11y addon
</button>
`;

exports[`Storyshots Addons/a11y Story 4 1`] = `
=======
exports[`Storyshots Addons|a11y Invalid contrast 1`] = `
>>>>>>> c2c1b4f3
<button
  style="color: black; background-color: brown;"
>
  Testing the a11y addon
</button>
`;

<<<<<<< HEAD
exports[`Storyshots Addons/a11y Story 5 1`] = `<div />`;
=======
exports[`Storyshots Addons|a11y Label 1`] = `
<button>
  Testing the a11y addon
</button>
`;
>>>>>>> c2c1b4f3
<|MERGE_RESOLUTION|>--- conflicted
+++ resolved
@@ -2,13 +2,9 @@
 
 exports[`Storyshots Addons/a11y Default 1`] = `<button />`;
 
-<<<<<<< HEAD
+exports[`Storyshots Addons/a11y Delayed render 1`] = `<div />`;
+
 exports[`Storyshots Addons/a11y Disabled 1`] = `
-=======
-exports[`Storyshots Addons|a11y Delayed render 1`] = `<div />`;
-
-exports[`Storyshots Addons|a11y Disabled 1`] = `
->>>>>>> c2c1b4f3
 <button
   disabled=""
 >
@@ -16,17 +12,7 @@
 </button>
 `;
 
-<<<<<<< HEAD
-exports[`Storyshots Addons/a11y Label 1`] = `
-<button>
-  Testing the a11y addon
-</button>
-`;
-
-exports[`Storyshots Addons/a11y Story 4 1`] = `
-=======
-exports[`Storyshots Addons|a11y Invalid contrast 1`] = `
->>>>>>> c2c1b4f3
+exports[`Storyshots Addons/a11y Invalid contrast 1`] = `
 <button
   style="color: black; background-color: brown;"
 >
@@ -34,12 +20,8 @@
 </button>
 `;
 
-<<<<<<< HEAD
-exports[`Storyshots Addons/a11y Story 5 1`] = `<div />`;
-=======
-exports[`Storyshots Addons|a11y Label 1`] = `
+exports[`Storyshots Addons/a11y Label 1`] = `
 <button>
   Testing the a11y addon
 </button>
-`;
->>>>>>> c2c1b4f3
+`;