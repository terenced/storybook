{
  "name": "cra-react15",
<<<<<<< HEAD
  "version": "5.2.0-beta.32",
=======
  "version": "5.3.0-alpha.17",
>>>>>>> aae55a4b
  "private": true,
  "scripts": {
    "build": "react-scripts build",
    "build-storybook": "build-storybook -s public",
    "eject": "react-scripts eject",
    "start": "react-scripts start",
    "storybook": "start-storybook -p 9009 -s public",
    "test": "react-scripts test --env=jsdom"
  },
  "dependencies": {
    "babel-loader": "8.0.6",
    "global": "^4.3.2",
    "react": "^15.4.2",
    "react-dom": "^15.4.2",
    "react-scripts": "3.0.1"
  },
  "devDependencies": {
<<<<<<< HEAD
    "@storybook/addon-actions": "5.2.0-beta.32",
    "@storybook/addon-links": "5.2.0-beta.32",
    "@storybook/react": "5.2.0-beta.32",
    "@storybook/theming": "5.2.0-beta.32",
=======
    "@storybook/addon-actions": "5.3.0-alpha.17",
    "@storybook/addon-links": "5.3.0-alpha.17",
    "@storybook/react": "5.3.0-alpha.17",
    "@storybook/theming": "5.3.0-alpha.17",
>>>>>>> aae55a4b
    "babel-core": "6",
    "babel-runtime": "6"
  }
}<|MERGE_RESOLUTION|>--- conflicted
+++ resolved
@@ -1,10 +1,6 @@
 {
   "name": "cra-react15",
-<<<<<<< HEAD
-  "version": "5.2.0-beta.32",
-=======
   "version": "5.3.0-alpha.17",
->>>>>>> aae55a4b
   "private": true,
   "scripts": {
     "build": "react-scripts build",
@@ -22,17 +18,10 @@
     "react-scripts": "3.0.1"
   },
   "devDependencies": {
-<<<<<<< HEAD
-    "@storybook/addon-actions": "5.2.0-beta.32",
-    "@storybook/addon-links": "5.2.0-beta.32",
-    "@storybook/react": "5.2.0-beta.32",
-    "@storybook/theming": "5.2.0-beta.32",
-=======
     "@storybook/addon-actions": "5.3.0-alpha.17",
     "@storybook/addon-links": "5.3.0-alpha.17",
     "@storybook/react": "5.3.0-alpha.17",
     "@storybook/theming": "5.3.0-alpha.17",
->>>>>>> aae55a4b
     "babel-core": "6",
     "babel-runtime": "6"
   }
