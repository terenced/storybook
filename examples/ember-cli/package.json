{
  "name": "ember-example",
  "version": "5.3.0-alpha.9",
  "private": true,
  "scripts": {
    "build": "ember build",
    "prebuild-storybook": "yarn build && cp -r public/* dist",
    "build-storybook": "build-storybook -s dist",
    "dev": "ember serve",
    "storybook": "yarn build && start-storybook -p 9009 -s dist",
    "storybook:dev": "yarn dev & start-storybook -p 9009 -s dist"
  },
  "dependencies": {
    "ember-template-compiler": "^1.9.0-alpha"
  },
  "devDependencies": {
    "@babel/core": "^7.3.4",
    "@storybook/addon-a11y": "5.3.0-alpha.9",
    "@storybook/addon-actions": "5.3.0-alpha.9",
    "@storybook/addon-backgrounds": "5.3.0-alpha.9",
    "@storybook/addon-centered": "5.3.0-alpha.9",
    "@storybook/addon-knobs": "5.3.0-alpha.9",
    "@storybook/addon-links": "5.3.0-alpha.9",
    "@storybook/addon-notes": "5.3.0-alpha.9",
    "@storybook/addon-options": "5.3.0-alpha.9",
    "@storybook/addon-storysource": "5.3.0-alpha.9",
    "@storybook/addon-viewport": "5.3.0-alpha.9",
    "@storybook/addons": "5.3.0-alpha.9",
    "@storybook/ember": "5.3.0-alpha.9",
    "@storybook/source-loader": "5.3.0-alpha.9",
    "babel-loader": "^8",
    "broccoli-asset-rev": "^3.0.0",
<<<<<<< HEAD
    "cross-env": "^5.2.1",
=======
    "cross-env": "^6.0.3",
>>>>>>> d0381ef6
    "ember-ajax": "^4.0.2",
    "ember-cli": "~3.11.0",
    "ember-cli-app-version": "^3.0.0",
    "ember-cli-babel": "^7.6.0",
    "ember-cli-htmlbars": "^3.0.1",
    "ember-cli-htmlbars-inline-precompile": "^2.1.0",
    "ember-cli-inject-live-reload": "^2.0.1",
    "ember-cli-shims": "^1.2.0",
    "ember-cli-sri": "^2.1.0",
    "ember-cli-storybook": "^0.1.0",
    "ember-cli-uglify": "^2.0.0",
    "ember-load-initializers": "^2.0.0",
    "ember-resolver": "^5.1.3",
    "ember-source": "~3.9.1",
    "loader.js": "^4.2.3",
    "webpack": "^4.39.3",
    "webpack-cli": "^3.3.7"
  },
  "engines": {
    "node": "^4.5 || 6.* || >= 7.*"
  }
}<|MERGE_RESOLUTION|>--- conflicted
+++ resolved
@@ -30,11 +30,7 @@
     "@storybook/source-loader": "5.3.0-alpha.9",
     "babel-loader": "^8",
     "broccoli-asset-rev": "^3.0.0",
-<<<<<<< HEAD
-    "cross-env": "^5.2.1",
-=======
     "cross-env": "^6.0.3",
->>>>>>> d0381ef6
     "ember-ajax": "^4.0.2",
     "ember-cli": "~3.11.0",
     "ember-cli-app-version": "^3.0.0",
@@ -50,8 +46,8 @@
     "ember-resolver": "^5.1.3",
     "ember-source": "~3.9.1",
     "loader.js": "^4.2.3",
-    "webpack": "^4.39.3",
-    "webpack-cli": "^3.3.7"
+    "webpack": "^4.33.0",
+    "webpack-cli": "^3.3.0"
   },
   "engines": {
     "node": "^4.5 || 6.* || >= 7.*"
