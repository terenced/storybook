--- conflicted
+++ resolved
@@ -1,36 +1,58 @@
 /* global window */
 import React from 'react';
 import { storiesOf } from '@storybook/react';
-<<<<<<< HEAD
-import { action, actions, decorate, decorateAction } from '@storybook/addon-actions';
-=======
-import { action, configureActions, decorateAction } from '@storybook/addon-actions';
->>>>>>> d6b49ecd
+import {
+  action,
+  actions,
+  configureActions,
+  decorate,
+  decorateAction,
+} from '@storybook/addon-actions';
 import { setOptions } from '@storybook/addon-options';
 import { Button } from '@storybook/react/demo';
 import { File } from 'global';
 
-const pickFirst = decorate([args => args.slice(0, 1)]);
-const pickFirstAction = decorateAction([args => args.slice(0, 1)]);
+const pickNative = decorate([args => [args[0].nativeEvent]]);
+const pickNativeAction = decorateAction([args => [args[0].nativeEvent]]);
 
 storiesOf('Addons|Actions', module)
   .add('Hello World', () => <Button onClick={action('hello-world')}>Hello World</Button>)
   .add('Multiple actions', () => (
-    <Button {...actions('onClick', 'onDoubleClick')}>Hello World</Button>
+    <Button {...actions('onClick', 'onMouseOver')}>Hello World</Button>
+  ))
+  .add('Multiple actions + config', () => (
+    <Button {...actions('onClick', 'onMouseOver', { clearOnStoryChange: false })}>
+      Moving away from this story will persist the action logger
+    </Button>
   ))
   .add('Multiple actions, object', () => (
-    <Button {...actions({ onClick: 'clicked', onDoubleClick: 'double clicked' })}>
-      Hello World
+    <Button {...actions({ onClick: 'clicked', onMouseOver: 'hovered' })}>Hello World</Button>
+  ))
+  .add('Multiple actions, object + config', () => (
+    <Button
+      {...actions({ onClick: 'clicked', onMouseOver: 'hovered' }, { clearOnStoryChange: false })}
+    >
+      Moving away from this story will persist the action logger
     </Button>
   ))
   .add('Decorated action', () => (
-    <Button onClick={pickFirst.action('decorated')}>First Argument</Button>
+    <Button onClick={pickNative.action('decorated')}>Native Event</Button>
+  ))
+  .add('Decorated action + config', () => (
+    <Button onClick={pickNative.action('decorated', { clearOnStoryChange: false })}>
+      Moving away from this story will persist the action logger
+    </Button>
   ))
   .add('Decorated actions', () => (
-    <Button {...pickFirst.actions('onClick', 'onDoubleClick')}>First Argument</Button>
+    <Button {...pickNative.actions('onClick', 'onMouseOver')}>Native Event</Button>
+  ))
+  .add('Decorated actions + config', () => (
+    <Button {...pickNative.actions('onClick', 'onMouseOver', { clearOnStoryChange: false })}>
+      Moving away from this story will persist the action logger
+    </Button>
   ))
   .add('Decorated Action (deprecated)', () => (
-    <Button onClick={pickFirstAction('decorated')}>First Argument</Button>
+    <Button onClick={pickNativeAction('decorated')}>Native Event</Button>
   ))
   .add('Circular Payload', () => {
     const circular = { foo: {} };
