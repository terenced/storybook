--- conflicted
+++ resolved
@@ -9,8 +9,8 @@
     "test": "react-scripts test --env=jsdom"
   },
   "dependencies": {
-    "react": "^16.9.0",
-    "react-dom": "^16.9.0"
+    "react": "^16.8.3",
+    "react-dom": "^16.8.3"
   },
   "devDependencies": {
     "@storybook/addon-a11y": "5.3.0-alpha.9",
@@ -20,19 +20,6 @@
     "@storybook/addons": "5.3.0-alpha.9",
     "@storybook/react": "5.3.0-alpha.9",
     "@types/enzyme": "^3.9.0",
-<<<<<<< HEAD
-    "@types/react": "^16.9.2",
-    "@types/react-dom": "^16.9.0",
-    "enzyme": "^3.9.0",
-    "enzyme-adapter-react-16": "^1.14.0",
-    "enzyme-to-json": "^3.3.5",
-    "fork-ts-checker-webpack-plugin": "^1.3.7",
-    "react-docgen-typescript-loader": "^3.2.0",
-    "react-scripts": "^3.1.1",
-    "tslint": "^5.19.0",
-    "tslint-config-airbnb": "^5.11.1",
-    "typescript": "^3.6.2"
-=======
     "@types/react": "^16.8.14",
     "@types/react-dom": "^16.8.2",
     "enzyme": "^3.9.0",
@@ -44,6 +31,5 @@
     "tslint": "^5.14.0",
     "tslint-config-airbnb": "^5.11.1",
     "typescript": "^3.4.0"
->>>>>>> d0381ef6
   }
 }