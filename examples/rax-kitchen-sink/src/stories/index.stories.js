import { createElement } from 'rax';
import { storiesOf } from '@storybook/rax';
import Button from 'rax-button';
import Text from 'rax-text';
import App from '../components/App';

<<<<<<< HEAD
storiesOf('Basic', module)
  .add('Button', () => <Button><Text>BUTTON</Text></Button>)
  .add('App', () => <App />);
=======
import Welcome from '../Welcome';

storiesOf('Welcome', module).add('to Storybook', () => (
  <Welcome showApp={linkTo('Button', 'with text')} />
));

storiesOf('Button', module)
  .add('with text', () => <Button onPress={action('clicked')}>Hello Button</Button>)
  .add('with some emoji', () => (
    <Button onPress={action('clicked')}>
      <Text role="img" aria-label="so cool">
        😀 😎 👍 💯
      </Text>
    </Button>
  ));
>>>>>>> 6b4f8611
<|MERGE_RESOLUTION|>--- conflicted
+++ resolved
@@ -4,24 +4,10 @@
 import Text from 'rax-text';
 import App from '../components/App';
 
-<<<<<<< HEAD
 storiesOf('Basic', module)
-  .add('Button', () => <Button><Text>BUTTON</Text></Button>)
-  .add('App', () => <App />);
-=======
-import Welcome from '../Welcome';
-
-storiesOf('Welcome', module).add('to Storybook', () => (
-  <Welcome showApp={linkTo('Button', 'with text')} />
-));
-
-storiesOf('Button', module)
-  .add('with text', () => <Button onPress={action('clicked')}>Hello Button</Button>)
-  .add('with some emoji', () => (
-    <Button onPress={action('clicked')}>
-      <Text role="img" aria-label="so cool">
-        😀 😎 👍 💯
-      </Text>
+  .add('Button', () => (
+    <Button>
+      <Text>BUTTON</Text>
     </Button>
-  ));
->>>>>>> 6b4f8611
+  ))
+  .add('App', () => <App />);