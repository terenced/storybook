--- conflicted
+++ resolved
@@ -1,10 +1,6 @@
 {
   "name": "rax-kitchen-sink",
-<<<<<<< HEAD
-  "version": "5.2.0-beta.32",
-=======
   "version": "5.3.0-alpha.17",
->>>>>>> aae55a4b
   "private": true,
   "scripts": {
     "build": "rax-scripts build",
@@ -25,26 +21,6 @@
     "rax-view": "^1.0.0"
   },
   "devDependencies": {
-<<<<<<< HEAD
-    "@storybook/addon-a11y": "5.2.0-beta.32",
-    "@storybook/addon-actions": "5.2.0-beta.32",
-    "@storybook/addon-backgrounds": "5.2.0-beta.32",
-    "@storybook/addon-centered": "5.2.0-beta.32",
-    "@storybook/addon-events": "5.2.0-beta.32",
-    "@storybook/addon-info": "5.2.0-beta.32",
-    "@storybook/addon-jest": "5.2.0-beta.32",
-    "@storybook/addon-knobs": "5.2.0-beta.32",
-    "@storybook/addon-links": "5.2.0-beta.32",
-    "@storybook/addon-notes": "5.2.0-beta.32",
-    "@storybook/addon-options": "5.2.0-beta.32",
-    "@storybook/addon-storyshots": "5.2.0-beta.32",
-    "@storybook/addon-storysource": "5.2.0-beta.32",
-    "@storybook/addon-viewport": "5.2.0-beta.32",
-    "@storybook/addons": "5.2.0-beta.32",
-    "@storybook/rax": "5.2.0-beta.32",
-    "@storybook/source-loader": "5.2.0-beta.32",
-    "babel-eslint": "^8.2.2",
-=======
     "@storybook/addon-a11y": "5.3.0-alpha.17",
     "@storybook/addon-actions": "5.3.0-alpha.17",
     "@storybook/addon-backgrounds": "5.3.0-alpha.17",
@@ -63,7 +39,6 @@
     "@storybook/rax": "5.3.0-alpha.17",
     "@storybook/source-loader": "5.3.0-alpha.17",
     "babel-eslint": "^10.0.3",
->>>>>>> aae55a4b
     "babel-preset-rax": "^1.0.0-beta.0",
     "rax-scripts": "^2.0.0",
     "rax-test-renderer": "^1.0.0",
