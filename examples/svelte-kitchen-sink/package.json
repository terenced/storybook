--- conflicted
+++ resolved
@@ -1,10 +1,6 @@
 {
   "name": "svelte-example",
-<<<<<<< HEAD
-  "version": "4.0.0-alpha.24",
-=======
   "version": "4.0.0-alpha.25",
->>>>>>> 5971cee7
   "private": true,
   "scripts": {
     "build-storybook": "build-storybook -s public",
@@ -14,20 +10,6 @@
     "global": "^4.3.2"
   },
   "devDependencies": {
-<<<<<<< HEAD
-    "@storybook/addon-actions": "4.0.0-alpha.24",
-    "@storybook/addon-backgrounds": "4.0.0-alpha.24",
-    "@storybook/addon-centered": "4.0.0-alpha.24",
-    "@storybook/addon-knobs": "4.0.0-alpha.24",
-    "@storybook/addon-links": "4.0.0-alpha.24",
-    "@storybook/addon-notes": "4.0.0-alpha.24",
-    "@storybook/addon-options": "4.0.0-alpha.24",
-    "@storybook/addon-storyshots": "4.0.0-alpha.24",
-    "@storybook/addon-storysource": "4.0.0-alpha.24",
-    "@storybook/addon-viewport": "4.0.0-alpha.24",
-    "@storybook/addons": "4.0.0-alpha.24",
-    "@storybook/svelte": "4.0.0-alpha.24"
-=======
     "@storybook/addon-actions": "4.0.0-alpha.25",
     "@storybook/addon-backgrounds": "4.0.0-alpha.25",
     "@storybook/addon-centered": "4.0.0-alpha.25",
@@ -40,6 +22,5 @@
     "@storybook/addon-viewport": "4.0.0-alpha.25",
     "@storybook/addons": "4.0.0-alpha.25",
     "@storybook/svelte": "4.0.0-alpha.25"
->>>>>>> 5971cee7
   }
 }