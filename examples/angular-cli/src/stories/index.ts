import { storiesOf } from '@storybook/angular';
import { Welcome, Button } from '@storybook/angular/demo';

storiesOf('Welcome', module).add('to Storybook', () => ({
  component: Welcome,
  props: {},
}));

storiesOf('Button', module)
  .add('with text', () => ({
    component: Button,
    props: {
      text: 'Hello Button',
      onClick: () => {},
    },
  }))
  .add('with some emoji', () => ({
    component: Button,
    props: {
      text: '😀 😎 👍 💯',
<<<<<<< HEAD
      onClick: () => {}
    }
  }));
=======
      onClick: () => {},
    },
  }));

storiesOf('Another Button', module).add('button with link to another story', () => ({
  component: Button,
  props: {
    text: 'Go to Welcome Story',
    onClick: linkTo('Welcome'),
  },
}));

storiesOf('App Component', module).add('Component with separate template', () => ({
  component: AppComponent,
  props: {},
}));
>>>>>>> a03b6a60
<|MERGE_RESOLUTION|>--- conflicted
+++ resolved
@@ -18,25 +18,6 @@
     component: Button,
     props: {
       text: '😀 😎 👍 💯',
-<<<<<<< HEAD
-      onClick: () => {}
-    }
-  }));
-=======
       onClick: () => {},
     },
-  }));
-
-storiesOf('Another Button', module).add('button with link to another story', () => ({
-  component: Button,
-  props: {
-    text: 'Go to Welcome Story',
-    onClick: linkTo('Welcome'),
-  },
-}));
-
-storiesOf('App Component', module).add('Component with separate template', () => ({
-  component: AppComponent,
-  props: {},
-}));
->>>>>>> a03b6a60
+  }));