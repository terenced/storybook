// Jest Snapshot v1, https://goo.gl/fbAQLP

exports[`Storyshots Addon/Contexts Languages 1`] = `
<div
  style="color: white; background: rgb(23, 63, 95); height: 100vh; padding: 10px;"
>
  <div>
    
      Your locale is unknown, so I say NULL!
    
  </div>
</div>
`;

<<<<<<< HEAD
exports[`Storyshots Addon/Contexts Simple Css Theming 1`] = `
=======
exports[`Storyshots Addon|Contexts Simple CSS Theming 1`] = `
>>>>>>> c2c1b4f3
<div
  style="color: white; background: rgb(23, 63, 95); height: 100vh; padding: 10px;"
>
  <span>
    I'm a children of the injected 'div' (where provides a theming context).
  </span>
</div>
`;<|MERGE_RESOLUTION|>--- conflicted
+++ resolved
@@ -12,11 +12,7 @@
 </div>
 `;
 
-<<<<<<< HEAD
-exports[`Storyshots Addon/Contexts Simple Css Theming 1`] = `
-=======
-exports[`Storyshots Addon|Contexts Simple CSS Theming 1`] = `
->>>>>>> c2c1b4f3
+exports[`Storyshots Addon/Contexts Simple CSS Theming 1`] = `
 <div
   style="color: white; background: rgb(23, 63, 95); height: 100vh; padding: 10px;"
 >
