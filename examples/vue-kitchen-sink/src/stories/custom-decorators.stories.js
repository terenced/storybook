import MyButton from './Button.vue';

export default {
  title: 'Custom|Decorator for Vue',
  decorators: [
    storyFn => {
      // Decorated with story-function
      const WrapButton = storyFn({ customContext: 52, parameters: { customParameter: 42 } });
      return {
        components: { WrapButton },
        template: '<div :style="{ border: borderStyle }"><wrap-button/></div>',
        data() {
          return { borderStyle: 'medium solid red' };
        },
      };
    },
    () => ({
      // Decorated with `story` component
      template: '<div :style="{ border: borderStyle }"><story/></div>',
      data() {
        return {
          borderStyle: 'medium solid blue',
        };
      },
    }),
  ],
};

export const template = () => ({
  template: '<my-button>MyButton with template</my-button>',
});

<<<<<<< HEAD
export const withData = ({ parameters, hooks, ...rest }) => ({
  template: `<pre v-pre>${JSON.stringify({ ...rest, parameters }, null, 2)}</pre>`,
=======
export const withData = ({ parameters: { fileName, ...parameters }, hooks, ...rest }) => ({
  template: `<pre>${JSON.stringify({ ...rest, parameters }, null, 2)}</pre>`,
>>>>>>> 38d8c4f3
});

export const render = () => ({
  render(h) {
    return h(MyButton, { props: { color: 'pink' } }, ['renders component: MyButton']);
  },
});<|MERGE_RESOLUTION|>--- conflicted
+++ resolved
@@ -30,13 +30,8 @@
   template: '<my-button>MyButton with template</my-button>',
 });
 
-<<<<<<< HEAD
-export const withData = ({ parameters, hooks, ...rest }) => ({
+export const withData = ({ parameters: { fileName, ...parameters }, hooks, ...rest }) => ({
   template: `<pre v-pre>${JSON.stringify({ ...rest, parameters }, null, 2)}</pre>`,
-=======
-export const withData = ({ parameters: { fileName, ...parameters }, hooks, ...rest }) => ({
-  template: `<pre>${JSON.stringify({ ...rest, parameters }, null, 2)}</pre>`,
->>>>>>> 38d8c4f3
 });
 
 export const render = () => ({
