{
  "name": "vue-example",
  "version": "3.4.0-rc.3",
  "private": true,
  "scripts": {
    "build": "cross-env NODE_ENV=production webpack --progress --hide-modules",
    "build-storybook": "build-storybook -s public",
    "dev": "cross-env NODE_ENV=development webpack-dev-server --open --hot",
    "storybook": "start-storybook -p 9009 -s public"
  },
  "dependencies": {
    "vue": "^2.5.16",
    "vuex": "^3.0.0"
  },
  "devDependencies": {
    "@storybook/addon-actions": "3.4.0-rc.3",
    "@storybook/addon-centered": "3.4.0-rc.3",
    "@storybook/addon-knobs": "3.4.0-rc.3",
    "@storybook/addon-links": "3.4.0-rc.3",
    "@storybook/addon-notes": "3.4.0-rc.3",
    "@storybook/addon-options": "3.4.0-rc.3",
    "@storybook/addon-storyshots": "3.4.0-rc.3",
    "@storybook/addon-storysource": "3.4.0-rc.3",
    "@storybook/addon-viewport": "3.4.0-rc.3",
    "@storybook/addons": "3.4.0-rc.3",
    "@storybook/vue": "3.4.0-rc.3",
    "babel-core": "^6.26.0",
    "babel-loader": "^7.1.4",
    "babel-preset-env": "^1.6.0",
    "babel-preset-vue": "^2.0.2",
    "cross-env": "^5.1.4",
    "file-loader": "^1.1.11",
    "svg-url-loader": "^2.3.2",
<<<<<<< HEAD
    "vue-loader": "^14.2.1",
    "webpack": "^4.1.1",
    "webpack-dev-server": "^3.1.1"
=======
    "vue-loader": "^14.2.2",
    "webpack": "^3.11.0",
    "webpack-dev-server": "^2.11.2"
>>>>>>> 8504e1ac
  }
}<|MERGE_RESOLUTION|>--- conflicted
+++ resolved
@@ -31,14 +31,8 @@
     "cross-env": "^5.1.4",
     "file-loader": "^1.1.11",
     "svg-url-loader": "^2.3.2",
-<<<<<<< HEAD
-    "vue-loader": "^14.2.1",
+    "vue-loader": "^14.2.2",
     "webpack": "^4.1.1",
     "webpack-dev-server": "^3.1.1"
-=======
-    "vue-loader": "^14.2.2",
-    "webpack": "^3.11.0",
-    "webpack-dev-server": "^2.11.2"
->>>>>>> 8504e1ac
   }
 }