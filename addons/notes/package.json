{
  "name": "@storybook/addon-notes",
<<<<<<< HEAD
  "version": "4.0.8",
=======
  "version": "4.1.0-alpha.7",
>>>>>>> 3b45a592
  "description": "Write notes for your Storybook stories.",
  "keywords": [
    "addon",
    "notes",
    "storybook"
  ],
  "homepage": "https://github.com/storybooks/storybook/tree/master/addons/notes",
  "publishConfig": {
    "access": "public"
  },
  "bugs": {
    "url": "https://github.com/storybooks/storybook/issues"
  },
  "repository": {
    "type": "git",
    "url": "https://github.com/storybooks/storybook.git"
  },
  "license": "MIT",
  "main": "dist/index.js",
  "jsnext:main": "src/index.js",
  "scripts": {
    "prepare": "node ../../scripts/prepare.js"
  },
  "dependencies": {
    "@emotion/styled": "^0.10.6",
<<<<<<< HEAD
    "@storybook/addons": "4.0.8",
=======
    "@storybook/addons": "4.1.0-alpha.7",
>>>>>>> 3b45a592
    "marked": "^0.5.1",
    "prop-types": "^15.6.2"
  },
  "peerDependencies": {
    "react": "*"
  }
}<|MERGE_RESOLUTION|>--- conflicted
+++ resolved
@@ -1,10 +1,6 @@
 {
   "name": "@storybook/addon-notes",
-<<<<<<< HEAD
-  "version": "4.0.8",
-=======
   "version": "4.1.0-alpha.7",
->>>>>>> 3b45a592
   "description": "Write notes for your Storybook stories.",
   "keywords": [
     "addon",
@@ -30,11 +26,7 @@
   },
   "dependencies": {
     "@emotion/styled": "^0.10.6",
-<<<<<<< HEAD
-    "@storybook/addons": "4.0.8",
-=======
     "@storybook/addons": "4.1.0-alpha.7",
->>>>>>> 3b45a592
     "marked": "^0.5.1",
     "prop-types": "^15.6.2"
   },
