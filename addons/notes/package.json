--- conflicted
+++ resolved
@@ -26,13 +26,8 @@
     "util-deprecate": "^1.0.2"
   },
   "devDependencies": {
-<<<<<<< HEAD
     "@storybook/react": "3.4.0-rc.0",
-    "@types/react": "^16.0.20"
-=======
-    "@storybook/react": "^3.4.0-rc.0",
     "@types/react": "^16.0.40"
->>>>>>> c44060ca
   },
   "peerDependencies": {
     "@storybook/addons": "^3.3.0",
