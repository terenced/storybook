--- conflicted
+++ resolved
@@ -1,10 +1,6 @@
 {
   "name": "@storybook/addon-centered",
-<<<<<<< HEAD
-  "version": "4.1.0-alpha.12",
-=======
   "version": "4.1.0",
->>>>>>> 75d45d3d
   "description": "Storybook decorator to center components",
   "keywords": [
     "addon",
