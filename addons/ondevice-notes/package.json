--- conflicted
+++ resolved
@@ -1,10 +1,6 @@
 {
   "name": "@storybook/addon-ondevice-notes",
-<<<<<<< HEAD
-  "version": "4.1.0-alpha.12",
-=======
   "version": "4.1.0",
->>>>>>> 75d45d3d
   "description": "Write notes for your Storybook stories.",
   "keywords": [
     "addon",
@@ -22,11 +18,7 @@
     "prepare": "node ../../scripts/prepare.js"
   },
   "dependencies": {
-<<<<<<< HEAD
-    "@storybook/addons": "4.1.0-alpha.12",
-=======
     "@storybook/addons": "4.1.0",
->>>>>>> 75d45d3d
     "core-js": "^2.5.7",
     "prop-types": "^15.6.2",
     "react-native-simple-markdown": "^1.1.0"
