--- conflicted
+++ resolved
@@ -39,11 +39,8 @@
     "@babel/generator": "^7.4.0",
     "@babel/parser": "^7.4.2",
     "@babel/plugin-transform-react-jsx": "^7.3.0",
-<<<<<<< HEAD
+    "@egoist/vue-to-react": "^1.1.0",
     "@jest/transform": "^24.9.0",
-=======
-    "@egoist/vue-to-react": "^1.1.0",
->>>>>>> 30e53813
     "@mdx-js/loader": "^1.1.0",
     "@mdx-js/mdx": "^1.1.0",
     "@mdx-js/react": "^1.0.27",
