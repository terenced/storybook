--- conflicted
+++ resolved
@@ -1,10 +1,6 @@
 {
   "name": "@storybook/addon-knobs",
-<<<<<<< HEAD
   "version": "3.3.0-alpha.4",
-=======
-  "version": "3.2.17",
->>>>>>> 1db950d5
   "description": "Storybook Addon Prop Editor Component",
   "license": "MIT",
   "main": "dist/index.js",
@@ -18,11 +14,7 @@
     "storybook": "start-storybook -p 9010"
   },
   "dependencies": {
-<<<<<<< HEAD
     "@angular/core": "^5.0.0-beta.7",
-=======
-    "@storybook/addons": "^3.2.17",
->>>>>>> 1db950d5
     "babel-runtime": "^6.26.0",
     "deep-equal": "^1.0.1",
     "global": "^4.3.2",
@@ -36,19 +28,9 @@
     "util-deprecate": "^1.0.2"
   },
   "devDependencies": {
-<<<<<<< HEAD
     "raw-loader": "^0.5.1",
     "style-loader": "^0.19.0",
-    "vue": "^2.5.8"
-=======
-    "@types/node": "^8.0.54",
-    "@types/react": "^16.0.27",
-    "raw-loader": "^0.5.1",
-    "style-loader": "^0.19.0",
-    "typescript": "^2.6.2",
-    "typescript-definition-tester": "^0.0.5",
     "vue": "^2.5.9"
->>>>>>> 1db950d5
   },
   "peerDependencies": {
     "@storybook/addons": "^3.3.0-alpha.4",
