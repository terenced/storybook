{
  "name": "@storybook/addon-events",
  "version": "4.1.0-alpha.11",
  "description": "Add events to your Storybook stories.",
  "keywords": [
    "addon",
    "events",
    "react",
    "storybook"
  ],
  "homepage": "https://github.com/storybooks/storybook/tree/master/addons/events",
  "bugs": {
    "url": "https://github.com/storybooks/storybook/issues"
  },
  "repository": {
    "type": "git",
    "url": "https://github.com/storybooks/storybook.git"
  },
  "license": "MIT",
  "main": "dist/index.js",
  "jsnext:main": "src/index.js",
  "scripts": {
    "prepare": "node ../../scripts/prepare.js"
  },
  "dependencies": {
    "@emotion/styled": "^0.10.6",
    "@storybook/addons": "4.1.0-alpha.11",
    "@storybook/core-events": "4.1.0-alpha.11",
    "format-json": "^1.0.3",
    "prop-types": "^15.6.2",
    "react": "^16.7.0-alpha.2",
    "react-lifecycles-compat": "^3.0.4",
    "react-textarea-autosize": "^7.0.4",
    "util-deprecate": "^1.0.2"
<<<<<<< HEAD
=======
  },
  "peerDependencies": {
    "react": "*"
  },
  "publishConfig": {
    "access": "public"
>>>>>>> e42c6473
  }
}<|MERGE_RESOLUTION|>--- conflicted
+++ resolved
@@ -32,14 +32,11 @@
     "react-lifecycles-compat": "^3.0.4",
     "react-textarea-autosize": "^7.0.4",
     "util-deprecate": "^1.0.2"
-<<<<<<< HEAD
-=======
   },
   "peerDependencies": {
     "react": "*"
   },
   "publishConfig": {
     "access": "public"
->>>>>>> e42c6473
   }
 }