{
  "name": "@storybook/addon-actions",
  "version": "4.0.0-alpha.22",
  "description": "Action Logger addon for storybook",
  "keywords": [
    "storybook"
  ],
  "homepage": "https://github.com/storybooks/storybook/tree/master/addons/actions",
  "publishConfig": {
    "access": "public"
  },
  "bugs": {
    "url": "https://github.com/storybooks/storybook/issues"
  },
  "repository": {
    "type": "git",
    "url": "https://github.com/storybooks/storybook.git"
  },
  "license": "MIT",
  "main": "dist/index.js",
  "jsnext:main": "src/index.js",
  "scripts": {
    "prepare": "node ../../scripts/prepare.js"
  },
  "dependencies": {
    "@emotion/core": "^0.13.0",
    "@emotion/provider": "0.11.1",
    "@emotion/styled": "0.10.5",
<<<<<<< HEAD
    "@storybook/addons": "4.0.0-alpha.21",
    "@storybook/components": "4.0.0-alpha.21",
    "@storybook/core-events": "4.0.0-alpha.21",
    "fast-deep-equal": "^2.0.1",
=======
    "@storybook/addons": "4.0.0-alpha.22",
    "@storybook/components": "4.0.0-alpha.22",
    "@storybook/core-events": "4.0.0-alpha.22",
    "deep-equal": "^1.0.1",
>>>>>>> 71fb0da6
    "global": "^4.3.2",
    "lodash.isequal": "^4.5.0",
    "make-error": "^1.3.5",
    "prop-types": "^15.6.2",
    "react-inspector": "^2.3.0",
    "uuid": "^3.3.2"
  },
  "peerDependencies": {
    "react": "*"
  }
}<|MERGE_RESOLUTION|>--- conflicted
+++ resolved
@@ -26,17 +26,10 @@
     "@emotion/core": "^0.13.0",
     "@emotion/provider": "0.11.1",
     "@emotion/styled": "0.10.5",
-<<<<<<< HEAD
-    "@storybook/addons": "4.0.0-alpha.21",
-    "@storybook/components": "4.0.0-alpha.21",
-    "@storybook/core-events": "4.0.0-alpha.21",
-    "fast-deep-equal": "^2.0.1",
-=======
     "@storybook/addons": "4.0.0-alpha.22",
     "@storybook/components": "4.0.0-alpha.22",
     "@storybook/core-events": "4.0.0-alpha.22",
-    "deep-equal": "^1.0.1",
->>>>>>> 71fb0da6
+    "fast-deep-equal": "^2.0.1",
     "global": "^4.3.2",
     "lodash.isequal": "^4.5.0",
     "make-error": "^1.3.5",
