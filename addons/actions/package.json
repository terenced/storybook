{
  "name": "@storybook/addon-actions",
  "version": "3.0.0",
  "description": "Action Logger addon for storybook",
  "main": "dist/index.js",
  "scripts": {
    "deploy-storybook": "storybook-to-ghpages",
    "prepublish": "node ../../scripts/prepublish.js",
    "storybook": "start-storybook -p 9001"
  },
  "repository": {
    "type": "git",
    "url": "git+https://github.com/storybooks/storybook.git"
  },
  "keywords": [
    "storybook"
  ],
  "license": "MIT",
  "bugs": {
    "url": "https://github.com/storybooks/storybook/issues"
  },
  "homepage": "https://github.com/storybooks/storybook/tree/master/addons/actions",
  "devDependencies": {
    "react": "^15.5.4",
    "react-dom": "^15.5.4",
    "react-test-renderer": "^15.5.4",
    "shelljs": "^0.7.7"
  },
  "dependencies": {
<<<<<<< HEAD
    "@storybook/addons": "^3.0.0-rc.0",
=======
    "@storybook/addons": "^3.0.0",
>>>>>>> 3868a543
    "deep-equal": "^1.0.1",
    "json-stringify-safe": "^5.0.1",
    "prop-types": "^15.5.8",
    "react-inspector": "^2.0.0"
  },
  "peerDependencies": {
    "react": "*",
    "react-dom": "*"
  }
}<|MERGE_RESOLUTION|>--- conflicted
+++ resolved
@@ -27,11 +27,7 @@
     "shelljs": "^0.7.7"
   },
   "dependencies": {
-<<<<<<< HEAD
-    "@storybook/addons": "^3.0.0-rc.0",
-=======
     "@storybook/addons": "^3.0.0",
->>>>>>> 3868a543
     "deep-equal": "^1.0.1",
     "json-stringify-safe": "^5.0.1",
     "prop-types": "^15.5.8",
