--- conflicted
+++ resolved
@@ -7,11 +7,7 @@
 
 import { Actions, Action, Wrapper, InspectorContainer, Countwrap, Counter } from './style';
 
-<<<<<<< HEAD
-const ActionLogger = withCSSContext(({ actions, onClear }, {theme}) => (
-=======
 const ActionLogger = withCSSContext(({ actions, onClear }, { theme }) => (
->>>>>>> a2a2a914
   <Wrapper>
     <Actions>
       {actions.map(action => (
