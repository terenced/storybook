--- conflicted
+++ resolved
@@ -20,28 +20,12 @@
   INCOMPLETION,
 }
 
-<<<<<<< HEAD
 const RotatingIcons = styled(Icons)(({ theme }) => ({
-  height: '12px',
-  width: '12px',
-  marginRight: '4px',
+  height: 12,
+  width: 12,
+  marginRight: 4,
   animation: `${theme.animation.rotate360} 1s linear infinite;`,
 }));
-=======
-const Icon = styled(Icons)(
-  {
-    height: 12,
-    width: 12,
-    marginRight: 4,
-  },
-  ({ status, theme }: any) =>
-    status === 'running'
-      ? {
-          animation: `${theme.animation.rotate360} 1s linear infinite;`,
-        }
-      : {}
-);
->>>>>>> be3bd9e3
 
 const Passes = styled.span(({ theme }) => ({
   color: theme.color.positive,
