{
  "name": "@storybook/addon-backgrounds",
<<<<<<< HEAD
  "version": "5.0.0-beta.2",
=======
  "version": "5.0.0-beta.3",
>>>>>>> 247dd6a3
  "description": "A storybook addon to show different backgrounds for your preview",
  "keywords": [
    "addon",
    "background",
    "react",
    "storybook"
  ],
  "homepage": "https://github.com/storybooks/storybook/tree/master/addons/backgrounds",
  "bugs": {
    "url": "https://github.com/storybooks/storybook/issues"
  },
  "repository": {
    "type": "git",
    "url": "https://github.com/storybooks/storybook.git"
  },
  "license": "MIT",
  "author": "jbaxleyiii",
  "main": "dist/index.js",
  "types": "dist/index.d.ts",
  "scripts": {
    "prepare": "node ../../scripts/prepare.js"
  },
  "dependencies": {
<<<<<<< HEAD
    "@storybook/addons": "5.0.0-beta.2",
    "@storybook/client-logger": "5.0.0-beta.2",
    "@storybook/components": "5.0.0-beta.2",
    "@storybook/core-events": "5.0.0-beta.2",
    "@storybook/theming": "5.0.0-beta.2",
=======
    "@storybook/addons": "5.0.0-beta.3",
    "@storybook/client-logger": "5.0.0-beta.3",
    "@storybook/components": "5.0.0-beta.3",
    "@storybook/core-events": "5.0.0-beta.3",
    "@storybook/theming": "5.0.0-beta.3",
>>>>>>> 247dd6a3
    "core-js": "^2.6.2",
    "global": "^4.3.2",
    "memoizerific": "^1.11.3",
    "react": "^16.8.1",
    "util-deprecate": "^1.0.2"
  },
  "devDependencies": {
    "@types/util-deprecate": "^1.0.0"
  },
  "publishConfig": {
    "access": "public"
  }
}<|MERGE_RESOLUTION|>--- conflicted
+++ resolved
@@ -1,10 +1,6 @@
 {
   "name": "@storybook/addon-backgrounds",
-<<<<<<< HEAD
-  "version": "5.0.0-beta.2",
-=======
   "version": "5.0.0-beta.3",
->>>>>>> 247dd6a3
   "description": "A storybook addon to show different backgrounds for your preview",
   "keywords": [
     "addon",
@@ -28,19 +24,11 @@
     "prepare": "node ../../scripts/prepare.js"
   },
   "dependencies": {
-<<<<<<< HEAD
-    "@storybook/addons": "5.0.0-beta.2",
-    "@storybook/client-logger": "5.0.0-beta.2",
-    "@storybook/components": "5.0.0-beta.2",
-    "@storybook/core-events": "5.0.0-beta.2",
-    "@storybook/theming": "5.0.0-beta.2",
-=======
     "@storybook/addons": "5.0.0-beta.3",
     "@storybook/client-logger": "5.0.0-beta.3",
     "@storybook/components": "5.0.0-beta.3",
     "@storybook/core-events": "5.0.0-beta.3",
     "@storybook/theming": "5.0.0-beta.3",
->>>>>>> 247dd6a3
     "core-js": "^2.6.2",
     "global": "^4.3.2",
     "memoizerific": "^1.11.3",
