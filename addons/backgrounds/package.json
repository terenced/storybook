--- conflicted
+++ resolved
@@ -28,15 +28,10 @@
   },
   "dependencies": {
     "@emotion/styled": "^0.10.6",
-<<<<<<< HEAD
-    "@storybook/addons": "4.1.0-alpha.8",
-    "@storybook/components": "4.1.0-alpha.8",
-    "@storybook/core-events": "4.1.0-alpha.8",
-=======
     "@storybook/addons": "4.1.0-alpha.9",
+    "@storybook/components": "4.1.0-alpha.9",
     "@storybook/core-events": "4.1.0-alpha.9",
     "eventemitter3": "^3.1.0",
->>>>>>> 5f69057d
     "global": "^4.3.2",
     "prop-types": "^15.6.2",
     "util-deprecate": "^1.0.2"
