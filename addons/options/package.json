{
  "name": "@storybook/addon-options",
<<<<<<< HEAD
  "version": "3.2.16",
=======
  "version": "3.3.0-alpha.2",
>>>>>>> d997c572
  "description": "Options addon for storybook",
  "keywords": [
    "storybook"
  ],
  "homepage": "https://github.com/storybooks/storybook/tree/master/addons/options",
  "bugs": {
    "url": "https://github.com/storybooks/storybook/issues"
  },
  "license": "MIT",
  "main": "preview.js",
  "repository": {
    "type": "git",
    "url": "https://github.com/storybooks/storybook.git"
  },
  "scripts": {
    "prepare": "node ../../scripts/prepare.js",
    "storybook": "start-storybook -p 9001"
  },
  "dependencies": {
<<<<<<< HEAD
    "@storybook/addons": "^3.2.16"
=======
    "@storybook/addons": "^3.3.0-alpha.2"
  },
  "devDependencies": {
    "react": "^16.0.0",
    "react-dom": "^16.0.0",
    "react-test-renderer": "^16.0.0",
    "shelljs": "^0.7.8"
>>>>>>> d997c572
  },
  "peerDependencies": {
    "react": "*",
    "react-dom": "*"
  }
}<|MERGE_RESOLUTION|>--- conflicted
+++ resolved
@@ -1,10 +1,6 @@
 {
   "name": "@storybook/addon-options",
-<<<<<<< HEAD
-  "version": "3.2.16",
-=======
   "version": "3.3.0-alpha.2",
->>>>>>> d997c572
   "description": "Options addon for storybook",
   "keywords": [
     "storybook"
@@ -24,9 +20,6 @@
     "storybook": "start-storybook -p 9001"
   },
   "dependencies": {
-<<<<<<< HEAD
-    "@storybook/addons": "^3.2.16"
-=======
     "@storybook/addons": "^3.3.0-alpha.2"
   },
   "devDependencies": {
@@ -34,7 +27,6 @@
     "react-dom": "^16.0.0",
     "react-test-renderer": "^16.0.0",
     "shelljs": "^0.7.8"
->>>>>>> d997c572
   },
   "peerDependencies": {
     "react": "*",
