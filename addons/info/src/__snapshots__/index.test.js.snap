// Jest Snapshot v1, https://goo.gl/fbAQLP

exports[`addon Info should render <Info /> and external markdown 1`] = `
.emotion-4 {
  display: -webkit-box;
  display: -webkit-flex;
  display: -ms-flexbox;
  display: flex;
  -webkit-box-pack: justify;
  -webkit-justify-content: space-between;
  -ms-flex-pack: justify;
  justify-content: space-between;
  -webkit-align-items: center;
  -webkit-box-align: center;
  -ms-flex-align: center;
  align-items: center;
  font-size: .88em;
  font-family: Menlo,Monaco,"Courier New",monospace;
  background-color: #fafafa;
  padding: .5rem;
  line-height: 1.5;
  overflow-x: scroll;
}

/*# sourceMappingURL=data:application/json;charset=utf-8;base64,eyJ2ZXJzaW9uIjozLCJzb3VyY2VzIjpbInByZS5qcyJdLCJuYW1lcyI6W10sIm1hcHBpbmdzIjoiQUFTa0IiLCJmaWxlIjoicHJlLmpzIiwic291cmNlc0NvbnRlbnQiOlsiaW1wb3J0IFJlYWN0IGZyb20gJ3JlYWN0JztcbmltcG9ydCBQcm9wVHlwZXMgZnJvbSAncHJvcC10eXBlcyc7XG5pbXBvcnQgc3R5bGVkIGZyb20gJ0BlbW90aW9uL3N0eWxlZCc7XG5cbmltcG9ydCBDb3B5QnV0dG9uIGZyb20gJy4vY29weUJ1dHRvbic7XG5pbXBvcnQgY29weSBmcm9tICcuL2NvcHknO1xuXG5jb25zdCBUT0dHTEVfVElNRU9VVCA9IDE4MDA7XG5cbmNvbnN0IFN0eWxlZFByZSA9IHN0eWxlZC5wcmUoXG4gIHtcbiAgICBkaXNwbGF5OiAnZmxleCcsXG4gICAganVzdGlmeUNvbnRlbnQ6ICdzcGFjZS1iZXR3ZWVuJyxcbiAgICBhbGlnbkl0ZW1zOiAnY2VudGVyJyxcbiAgICBmb250U2l6ZTogJy44OGVtJyxcbiAgICBmb250RmFtaWx5OiAnTWVubG8sIE1vbmFjbywgXCJDb3VyaWVyIE5ld1wiLCBtb25vc3BhY2UnLFxuICAgIGJhY2tncm91bmRDb2xvcjogJyNmYWZhZmEnLFxuICAgIHBhZGRpbmc6ICcuNXJlbScsXG4gICAgbGluZUhlaWdodDogMS41LFxuICAgIG92ZXJmbG93WDogJ3Njcm9sbCcsXG4gIH0sXG4gICh7IG92ZXJyaWRlcyB9KSA9PiBvdmVycmlkZXNcbik7XG5cbmNsYXNzIFByZSBleHRlbmRzIFJlYWN0LkNvbXBvbmVudCB7XG4gIHN0YXRlID0ge1xuICAgIGNvcGllZDogZmFsc2UsXG4gIH07XG5cbiAgc2V0UmVmID0gZWxlbSA9PiB7XG4gICAgdGhpcy5wcmUgPSBlbGVtO1xuICB9O1xuXG4gIGhhbmRsZUNsaWNrID0gKCkgPT4ge1xuICAgIGNvbnN0IHRleHQgPSB0aGlzLnByZSAmJiB0aGlzLnByZS5pbm5lclRleHQ7XG5cbiAgICBpZiAoIXRleHQpIHtcbiAgICAgIHJldHVybjtcbiAgICB9XG5cbiAgICBjb3B5KHRleHQpO1xuICAgIHRoaXMuc2V0U3RhdGUoeyBjb3BpZWQ6IHRydWUgfSk7XG5cbiAgICBjbGVhclRpbWVvdXQodGhpcy50aW1lb3V0KTtcblxuICAgIHRoaXMudGltZW91dCA9IHNldFRpbWVvdXQoKCkgPT4ge1xuICAgICAgdGhpcy5zZXRTdGF0ZSh7IGNvcGllZDogZmFsc2UgfSk7XG4gICAgfSwgVE9HR0xFX1RJTUVPVVQpO1xuICB9O1xuXG4gIHJlbmRlcigpIHtcbiAgICBjb25zdCB7IHRoZW1lLCBjaGlsZHJlbiB9ID0gdGhpcy5wcm9wcztcbiAgICBjb25zdCB7IHByZSB9ID0gdGhlbWU7XG4gICAgY29uc3QgeyBjb3BpZWQgfSA9IHRoaXMuc3RhdGU7XG5cbiAgICByZXR1cm4gKFxuICAgICAgPFN0eWxlZFByZSBvdmVycmlkZXM9e3ByZX0+XG4gICAgICAgIDxkaXYgcmVmPXt0aGlzLnNldFJlZn0+e2NoaWxkcmVufTwvZGl2PlxuICAgICAgICA8Q29weUJ1dHRvbiBvbkNsaWNrPXt0aGlzLmhhbmRsZUNsaWNrfSB0b2dnbGVkPXtjb3BpZWR9IC8+XG4gICAgICA8L1N0eWxlZFByZT5cbiAgICApO1xuICB9XG59XG5cblByZS5wcm9wVHlwZXMgPSB7XG4gIGNoaWxkcmVuOiBQcm9wVHlwZXMubm9kZSxcbiAgdGhlbWU6IFByb3BUeXBlcy5zaGFwZSh7XG4gICAgcHJlOiBQcm9wVHlwZXMub2JqZWN0LFxuICB9KSxcbn07XG5cblByZS5kZWZhdWx0UHJvcHMgPSB7XG4gIGNoaWxkcmVuOiBudWxsLFxuICB0aGVtZToge30sXG59O1xuXG5leHBvcnQgZGVmYXVsdCBQcmU7XG4iXX0= */

.emotion-2 {
  overflow: hidden;
  border: 1px solid #eee;
  border-radius: 3px;
  background-color: #FFFFFF;
  cursor: pointer;
  font-size: 13px;
  padding: 3px 10px;
  -webkit-align-self: flex-start;
  -ms-flex-item-align: start;
  align-self: flex-start;
  -webkit-flex-shrink: 0;
  -ms-flex-negative: 0;
  flex-shrink: 0;
}

/*# sourceMappingURL=data:application/json;charset=utf-8;base64,eyJ2ZXJzaW9uIjozLCJzb3VyY2VzIjpbImNvcHlCdXR0b24uanMiXSwibmFtZXMiOltdLCJtYXBwaW5ncyI6IkFBSWUiLCJmaWxlIjoiY29weUJ1dHRvbi5qcyIsInNvdXJjZXNDb250ZW50IjpbImltcG9ydCBSZWFjdCBmcm9tICdyZWFjdCc7XG5pbXBvcnQgUHJvcFR5cGVzIGZyb20gJ3Byb3AtdHlwZXMnO1xuaW1wb3J0IHN0eWxlZCBmcm9tICdAZW1vdGlvbi9zdHlsZWQnO1xuXG5jb25zdCBCdXR0b24gPSBzdHlsZWQuYnV0dG9uKFxuICB7XG4gICAgb3ZlcmZsb3c6ICdoaWRkZW4nLFxuICAgIGJvcmRlcjogJzFweCBzb2xpZCAjZWVlJyxcbiAgICBib3JkZXJSYWRpdXM6IDMsXG4gICAgYmFja2dyb3VuZENvbG9yOiAnI0ZGRkZGRicsXG4gICAgY3Vyc29yOiAncG9pbnRlcicsXG4gICAgZm9udFNpemU6IDEzLFxuICAgIHBhZGRpbmc6ICczcHggMTBweCcsXG4gICAgYWxpZ25TZWxmOiAnZmxleC1zdGFydCcsXG4gICAgZmxleFNocmluazogMCxcblxuICAgICc6aG92ZXInOiB7XG4gICAgICBiYWNrZ3JvdW5kQ29sb3I6ICcjZjRmN2ZhJyxcbiAgICAgIGJvcmRlckNvbG9yOiAnI2RkZCcsXG4gICAgfSxcblxuICAgICc6YWN0aXZlJzoge1xuICAgICAgYmFja2dyb3VuZENvbG9yOiAnI2U5ZWNlZicsXG4gICAgICBib3JkZXJDb2xvcjogJyNjY2MnLFxuICAgIH0sXG4gIH0sXG4gICh7IG92ZXJyaWRlcyB9KSA9PiBvdmVycmlkZXNcbik7XG5cbmNvbnN0IENvbnRlbnRXcmFwcGVyID0gc3R5bGVkLmRpdihcbiAge1xuICAgIHRyYW5zaXRpb246ICd0cmFuc2Zvcm0gLjJzIGVhc2UnLFxuICAgIGhlaWdodDogMTYsXG4gIH0sXG4gICh7IG92ZXJyaWRlcywgdG9nZ2xlZCB9KSA9PiAoe1xuICAgIC4uLm92ZXJyaWRlcyxcbiAgICB0cmFuc2Zvcm06IHRvZ2dsZWQgPyAndHJhbnNsYXRlWSgwcHgpJyA6ICd0cmFuc2xhdGVZKC0xMDAlKSB0cmFuc2xhdGVZKC02cHgpJyxcbiAgfSlcbik7XG5cbmZ1bmN0aW9uIENvcHlCdXR0b24oeyB0aGVtZSwgb25DbGljaywgdG9nZ2xlZCB9KSB7XG4gIGNvbnN0IHsgY29weUJ1dHRvbiA9IHt9LCBjb3B5QnV0dG9uQ29udGVudCB9ID0gdGhlbWU7XG4gIGNvbnN0IHsgdG9nZ2xlVGV4dCA9ICdDb3BpZWQhJywgdGV4dCA9ICdDb3B5JywgLi4uY29weUJ1dHRvblN0eWxlcyB9ID0gY29weUJ1dHRvbjtcblxuICByZXR1cm4gKFxuICAgIDxCdXR0b24gb25DbGljaz17b25DbGlja30gb3ZlcnJpZGVzPXtjb3B5QnV0dG9uU3R5bGVzfT5cbiAgICAgIDxDb250ZW50V3JhcHBlciBvdmVycmlkZXM9e2NvcHlCdXR0b25Db250ZW50fSB0b2dnbGVkPXt0b2dnbGVkfT5cbiAgICAgICAgPGRpdiBzdHlsZT17eyBtYXJnaW5Cb3R0b206IDYgfX0+e3RvZ2dsZVRleHR9PC9kaXY+XG4gICAgICAgIDxkaXY+e3RleHR9PC9kaXY+XG4gICAgICA8L0NvbnRlbnRXcmFwcGVyPlxuICAgIDwvQnV0dG9uPlxuICApO1xufVxuXG5Db3B5QnV0dG9uLnByb3BUeXBlcyA9IHtcbiAgb25DbGljazogUHJvcFR5cGVzLmZ1bmMsXG4gIHRvZ2dsZWQ6IFByb3BUeXBlcy5ib29sLFxuICB0aGVtZTogUHJvcFR5cGVzLnNoYXBlKHtcbiAgICBjb3B5QnV0dG9uOiBQcm9wVHlwZXMub2JqZWN0LFxuICB9KSxcbn07XG5cbkNvcHlCdXR0b24uZGVmYXVsdFByb3BzID0ge1xuICBvbkNsaWNrOiAoKSA9PiB7fSxcbiAgdG9nZ2xlZDogZmFsc2UsXG4gIHRoZW1lOiB7fSxcbn07XG5cbmV4cG9ydCBkZWZhdWx0IENvcHlCdXR0b247XG4iXX0= */

.emotion-2:hover {
  background-color: #f4f7fa;
  border-color: #ddd;
}

/*# sourceMappingURL=data:application/json;charset=utf-8;base64,eyJ2ZXJzaW9uIjozLCJzb3VyY2VzIjpbImNvcHlCdXR0b24uanMiXSwibmFtZXMiOltdLCJtYXBwaW5ncyI6IkFBSWUiLCJmaWxlIjoiY29weUJ1dHRvbi5qcyIsInNvdXJjZXNDb250ZW50IjpbImltcG9ydCBSZWFjdCBmcm9tICdyZWFjdCc7XG5pbXBvcnQgUHJvcFR5cGVzIGZyb20gJ3Byb3AtdHlwZXMnO1xuaW1wb3J0IHN0eWxlZCBmcm9tICdAZW1vdGlvbi9zdHlsZWQnO1xuXG5jb25zdCBCdXR0b24gPSBzdHlsZWQuYnV0dG9uKFxuICB7XG4gICAgb3ZlcmZsb3c6ICdoaWRkZW4nLFxuICAgIGJvcmRlcjogJzFweCBzb2xpZCAjZWVlJyxcbiAgICBib3JkZXJSYWRpdXM6IDMsXG4gICAgYmFja2dyb3VuZENvbG9yOiAnI0ZGRkZGRicsXG4gICAgY3Vyc29yOiAncG9pbnRlcicsXG4gICAgZm9udFNpemU6IDEzLFxuICAgIHBhZGRpbmc6ICczcHggMTBweCcsXG4gICAgYWxpZ25TZWxmOiAnZmxleC1zdGFydCcsXG4gICAgZmxleFNocmluazogMCxcblxuICAgICc6aG92ZXInOiB7XG4gICAgICBiYWNrZ3JvdW5kQ29sb3I6ICcjZjRmN2ZhJyxcbiAgICAgIGJvcmRlckNvbG9yOiAnI2RkZCcsXG4gICAgfSxcblxuICAgICc6YWN0aXZlJzoge1xuICAgICAgYmFja2dyb3VuZENvbG9yOiAnI2U5ZWNlZicsXG4gICAgICBib3JkZXJDb2xvcjogJyNjY2MnLFxuICAgIH0sXG4gIH0sXG4gICh7IG92ZXJyaWRlcyB9KSA9PiBvdmVycmlkZXNcbik7XG5cbmNvbnN0IENvbnRlbnRXcmFwcGVyID0gc3R5bGVkLmRpdihcbiAge1xuICAgIHRyYW5zaXRpb246ICd0cmFuc2Zvcm0gLjJzIGVhc2UnLFxuICAgIGhlaWdodDogMTYsXG4gIH0sXG4gICh7IG92ZXJyaWRlcywgdG9nZ2xlZCB9KSA9PiAoe1xuICAgIC4uLm92ZXJyaWRlcyxcbiAgICB0cmFuc2Zvcm06IHRvZ2dsZWQgPyAndHJhbnNsYXRlWSgwcHgpJyA6ICd0cmFuc2xhdGVZKC0xMDAlKSB0cmFuc2xhdGVZKC02cHgpJyxcbiAgfSlcbik7XG5cbmZ1bmN0aW9uIENvcHlCdXR0b24oeyB0aGVtZSwgb25DbGljaywgdG9nZ2xlZCB9KSB7XG4gIGNvbnN0IHsgY29weUJ1dHRvbiA9IHt9LCBjb3B5QnV0dG9uQ29udGVudCB9ID0gdGhlbWU7XG4gIGNvbnN0IHsgdG9nZ2xlVGV4dCA9ICdDb3BpZWQhJywgdGV4dCA9ICdDb3B5JywgLi4uY29weUJ1dHRvblN0eWxlcyB9ID0gY29weUJ1dHRvbjtcblxuICByZXR1cm4gKFxuICAgIDxCdXR0b24gb25DbGljaz17b25DbGlja30gb3ZlcnJpZGVzPXtjb3B5QnV0dG9uU3R5bGVzfT5cbiAgICAgIDxDb250ZW50V3JhcHBlciBvdmVycmlkZXM9e2NvcHlCdXR0b25Db250ZW50fSB0b2dnbGVkPXt0b2dnbGVkfT5cbiAgICAgICAgPGRpdiBzdHlsZT17eyBtYXJnaW5Cb3R0b206IDYgfX0+e3RvZ2dsZVRleHR9PC9kaXY+XG4gICAgICAgIDxkaXY+e3RleHR9PC9kaXY+XG4gICAgICA8L0NvbnRlbnRXcmFwcGVyPlxuICAgIDwvQnV0dG9uPlxuICApO1xufVxuXG5Db3B5QnV0dG9uLnByb3BUeXBlcyA9IHtcbiAgb25DbGljazogUHJvcFR5cGVzLmZ1bmMsXG4gIHRvZ2dsZWQ6IFByb3BUeXBlcy5ib29sLFxuICB0aGVtZTogUHJvcFR5cGVzLnNoYXBlKHtcbiAgICBjb3B5QnV0dG9uOiBQcm9wVHlwZXMub2JqZWN0LFxuICB9KSxcbn07XG5cbkNvcHlCdXR0b24uZGVmYXVsdFByb3BzID0ge1xuICBvbkNsaWNrOiAoKSA9PiB7fSxcbiAgdG9nZ2xlZDogZmFsc2UsXG4gIHRoZW1lOiB7fSxcbn07XG5cbmV4cG9ydCBkZWZhdWx0IENvcHlCdXR0b247XG4iXX0= */

.emotion-2:active {
  background-color: #e9ecef;
  border-color: #ccc;
}

/*# sourceMappingURL=data:application/json;charset=utf-8;base64,eyJ2ZXJzaW9uIjozLCJzb3VyY2VzIjpbImNvcHlCdXR0b24uanMiXSwibmFtZXMiOltdLCJtYXBwaW5ncyI6IkFBSWUiLCJmaWxlIjoiY29weUJ1dHRvbi5qcyIsInNvdXJjZXNDb250ZW50IjpbImltcG9ydCBSZWFjdCBmcm9tICdyZWFjdCc7XG5pbXBvcnQgUHJvcFR5cGVzIGZyb20gJ3Byb3AtdHlwZXMnO1xuaW1wb3J0IHN0eWxlZCBmcm9tICdAZW1vdGlvbi9zdHlsZWQnO1xuXG5jb25zdCBCdXR0b24gPSBzdHlsZWQuYnV0dG9uKFxuICB7XG4gICAgb3ZlcmZsb3c6ICdoaWRkZW4nLFxuICAgIGJvcmRlcjogJzFweCBzb2xpZCAjZWVlJyxcbiAgICBib3JkZXJSYWRpdXM6IDMsXG4gICAgYmFja2dyb3VuZENvbG9yOiAnI0ZGRkZGRicsXG4gICAgY3Vyc29yOiAncG9pbnRlcicsXG4gICAgZm9udFNpemU6IDEzLFxuICAgIHBhZGRpbmc6ICczcHggMTBweCcsXG4gICAgYWxpZ25TZWxmOiAnZmxleC1zdGFydCcsXG4gICAgZmxleFNocmluazogMCxcblxuICAgICc6aG92ZXInOiB7XG4gICAgICBiYWNrZ3JvdW5kQ29sb3I6ICcjZjRmN2ZhJyxcbiAgICAgIGJvcmRlckNvbG9yOiAnI2RkZCcsXG4gICAgfSxcblxuICAgICc6YWN0aXZlJzoge1xuICAgICAgYmFja2dyb3VuZENvbG9yOiAnI2U5ZWNlZicsXG4gICAgICBib3JkZXJDb2xvcjogJyNjY2MnLFxuICAgIH0sXG4gIH0sXG4gICh7IG92ZXJyaWRlcyB9KSA9PiBvdmVycmlkZXNcbik7XG5cbmNvbnN0IENvbnRlbnRXcmFwcGVyID0gc3R5bGVkLmRpdihcbiAge1xuICAgIHRyYW5zaXRpb246ICd0cmFuc2Zvcm0gLjJzIGVhc2UnLFxuICAgIGhlaWdodDogMTYsXG4gIH0sXG4gICh7IG92ZXJyaWRlcywgdG9nZ2xlZCB9KSA9PiAoe1xuICAgIC4uLm92ZXJyaWRlcyxcbiAgICB0cmFuc2Zvcm06IHRvZ2dsZWQgPyAndHJhbnNsYXRlWSgwcHgpJyA6ICd0cmFuc2xhdGVZKC0xMDAlKSB0cmFuc2xhdGVZKC02cHgpJyxcbiAgfSlcbik7XG5cbmZ1bmN0aW9uIENvcHlCdXR0b24oeyB0aGVtZSwgb25DbGljaywgdG9nZ2xlZCB9KSB7XG4gIGNvbnN0IHsgY29weUJ1dHRvbiA9IHt9LCBjb3B5QnV0dG9uQ29udGVudCB9ID0gdGhlbWU7XG4gIGNvbnN0IHsgdG9nZ2xlVGV4dCA9ICdDb3BpZWQhJywgdGV4dCA9ICdDb3B5JywgLi4uY29weUJ1dHRvblN0eWxlcyB9ID0gY29weUJ1dHRvbjtcblxuICByZXR1cm4gKFxuICAgIDxCdXR0b24gb25DbGljaz17b25DbGlja30gb3ZlcnJpZGVzPXtjb3B5QnV0dG9uU3R5bGVzfT5cbiAgICAgIDxDb250ZW50V3JhcHBlciBvdmVycmlkZXM9e2NvcHlCdXR0b25Db250ZW50fSB0b2dnbGVkPXt0b2dnbGVkfT5cbiAgICAgICAgPGRpdiBzdHlsZT17eyBtYXJnaW5Cb3R0b206IDYgfX0+e3RvZ2dsZVRleHR9PC9kaXY+XG4gICAgICAgIDxkaXY+e3RleHR9PC9kaXY+XG4gICAgICA8L0NvbnRlbnRXcmFwcGVyPlxuICAgIDwvQnV0dG9uPlxuICApO1xufVxuXG5Db3B5QnV0dG9uLnByb3BUeXBlcyA9IHtcbiAgb25DbGljazogUHJvcFR5cGVzLmZ1bmMsXG4gIHRvZ2dsZWQ6IFByb3BUeXBlcy5ib29sLFxuICB0aGVtZTogUHJvcFR5cGVzLnNoYXBlKHtcbiAgICBjb3B5QnV0dG9uOiBQcm9wVHlwZXMub2JqZWN0LFxuICB9KSxcbn07XG5cbkNvcHlCdXR0b24uZGVmYXVsdFByb3BzID0ge1xuICBvbkNsaWNrOiAoKSA9PiB7fSxcbiAgdG9nZ2xlZDogZmFsc2UsXG4gIHRoZW1lOiB7fSxcbn07XG5cbmV4cG9ydCBkZWZhdWx0IENvcHlCdXR0b247XG4iXX0= */

.emotion-0 {
  -webkit-transition: -webkit-transform .2s ease;
  -webkit-transition: transform .2s ease;
  transition: transform .2s ease;
  height: 16px;
  -webkit-transform: translateY(-100%) translateY(-6px);
  -ms-transform: translateY(-100%) translateY(-6px);
  transform: translateY(-100%) translateY(-6px);
}

/*# sourceMappingURL=data:application/json;charset=utf-8;base64,eyJ2ZXJzaW9uIjozLCJzb3VyY2VzIjpbImNvcHlCdXR0b24uanMiXSwibmFtZXMiOltdLCJtYXBwaW5ncyI6IkFBNkJ1QiIsImZpbGUiOiJjb3B5QnV0dG9uLmpzIiwic291cmNlc0NvbnRlbnQiOlsiaW1wb3J0IFJlYWN0IGZyb20gJ3JlYWN0JztcbmltcG9ydCBQcm9wVHlwZXMgZnJvbSAncHJvcC10eXBlcyc7XG5pbXBvcnQgc3R5bGVkIGZyb20gJ0BlbW90aW9uL3N0eWxlZCc7XG5cbmNvbnN0IEJ1dHRvbiA9IHN0eWxlZC5idXR0b24oXG4gIHtcbiAgICBvdmVyZmxvdzogJ2hpZGRlbicsXG4gICAgYm9yZGVyOiAnMXB4IHNvbGlkICNlZWUnLFxuICAgIGJvcmRlclJhZGl1czogMyxcbiAgICBiYWNrZ3JvdW5kQ29sb3I6ICcjRkZGRkZGJyxcbiAgICBjdXJzb3I6ICdwb2ludGVyJyxcbiAgICBmb250U2l6ZTogMTMsXG4gICAgcGFkZGluZzogJzNweCAxMHB4JyxcbiAgICBhbGlnblNlbGY6ICdmbGV4LXN0YXJ0JyxcbiAgICBmbGV4U2hyaW5rOiAwLFxuXG4gICAgJzpob3Zlcic6IHtcbiAgICAgIGJhY2tncm91bmRDb2xvcjogJyNmNGY3ZmEnLFxuICAgICAgYm9yZGVyQ29sb3I6ICcjZGRkJyxcbiAgICB9LFxuXG4gICAgJzphY3RpdmUnOiB7XG4gICAgICBiYWNrZ3JvdW5kQ29sb3I6ICcjZTllY2VmJyxcbiAgICAgIGJvcmRlckNvbG9yOiAnI2NjYycsXG4gICAgfSxcbiAgfSxcbiAgKHsgb3ZlcnJpZGVzIH0pID0+IG92ZXJyaWRlc1xuKTtcblxuY29uc3QgQ29udGVudFdyYXBwZXIgPSBzdHlsZWQuZGl2KFxuICB7XG4gICAgdHJhbnNpdGlvbjogJ3RyYW5zZm9ybSAuMnMgZWFzZScsXG4gICAgaGVpZ2h0OiAxNixcbiAgfSxcbiAgKHsgb3ZlcnJpZGVzLCB0b2dnbGVkIH0pID0+ICh7XG4gICAgLi4ub3ZlcnJpZGVzLFxuICAgIHRyYW5zZm9ybTogdG9nZ2xlZCA/ICd0cmFuc2xhdGVZKDBweCknIDogJ3RyYW5zbGF0ZVkoLTEwMCUpIHRyYW5zbGF0ZVkoLTZweCknLFxuICB9KVxuKTtcblxuZnVuY3Rpb24gQ29weUJ1dHRvbih7IHRoZW1lLCBvbkNsaWNrLCB0b2dnbGVkIH0pIHtcbiAgY29uc3QgeyBjb3B5QnV0dG9uID0ge30sIGNvcHlCdXR0b25Db250ZW50IH0gPSB0aGVtZTtcbiAgY29uc3QgeyB0b2dnbGVUZXh0ID0gJ0NvcGllZCEnLCB0ZXh0ID0gJ0NvcHknLCAuLi5jb3B5QnV0dG9uU3R5bGVzIH0gPSBjb3B5QnV0dG9uO1xuXG4gIHJldHVybiAoXG4gICAgPEJ1dHRvbiBvbkNsaWNrPXtvbkNsaWNrfSBvdmVycmlkZXM9e2NvcHlCdXR0b25TdHlsZXN9PlxuICAgICAgPENvbnRlbnRXcmFwcGVyIG92ZXJyaWRlcz17Y29weUJ1dHRvbkNvbnRlbnR9IHRvZ2dsZWQ9e3RvZ2dsZWR9PlxuICAgICAgICA8ZGl2IHN0eWxlPXt7IG1hcmdpbkJvdHRvbTogNiB9fT57dG9nZ2xlVGV4dH08L2Rpdj5cbiAgICAgICAgPGRpdj57dGV4dH08L2Rpdj5cbiAgICAgIDwvQ29udGVudFdyYXBwZXI+XG4gICAgPC9CdXR0b24+XG4gICk7XG59XG5cbkNvcHlCdXR0b24ucHJvcFR5cGVzID0ge1xuICBvbkNsaWNrOiBQcm9wVHlwZXMuZnVuYyxcbiAgdG9nZ2xlZDogUHJvcFR5cGVzLmJvb2wsXG4gIHRoZW1lOiBQcm9wVHlwZXMuc2hhcGUoe1xuICAgIGNvcHlCdXR0b246IFByb3BUeXBlcy5vYmplY3QsXG4gIH0pLFxufTtcblxuQ29weUJ1dHRvbi5kZWZhdWx0UHJvcHMgPSB7XG4gIG9uQ2xpY2s6ICgpID0+IHt9LFxuICB0b2dnbGVkOiBmYWxzZSxcbiAgdGhlbWU6IHt9LFxufTtcblxuZXhwb3J0IGRlZmF1bHQgQ29weUJ1dHRvbjtcbiJdfQ== */

<deprecated>
  <Story
    PropTable={[Function]}
    components={
      Object {
        "a": [Function],
        "code": [Function],
        "h1": [Function],
        "h2": [Function],
        "h3": [Function],
        "h4": [Function],
        "h5": [Function],
        "h6": [Function],
        "li": [Function],
        "p": [Function],
        "ul": [Function],
      }
    }
    context={Object {}}
    excludedPropTypes={Array []}
    info="<h1>HTML Mock</h1>"
    maxPropArrayLength={3}
    maxPropObjectKeys={3}
    maxPropStringLength={50}
    maxPropsIntoLine={3}
    propTables={Array []}
    propTablesExclude={Array []}
    showHeader={true}
    showInline={false}
    showSource={true}
    styles={[Function]}
  >
    <div>
      <div
        style={
          Object {
            "position": "relative",
            "zIndex": 0,
          }
        }
      >
        <div>
          It's a 
           story:
          <TestComponent
            array={
              Array [
                1,
                2,
                3,
              ]
            }
            bool={true}
            func={[Function]}
            number={7}
            obj={
              Object {
                "a": "a",
                "b": "b",
              }
            }
            string="seven"
          >
            <div>
              <h1>
                function func(x) {
        return x + 1;
      }
              </h1>
              <h2>
                [object Object]
              </h2>
              <h3>
                1,2,3
              </h3>
              <h4>
                7
              </h4>
              <h5>
                seven
              </h5>
              <h6>
                true
              </h6>
              <p>
                undefined
              </p>
              <a
                href="#"
              >
                test
              </a>
              <code>
                storiesOf
              </code>
              <ul>
                <li>
                  1
                </li>
                <li>
                  2
                </li>
              </ul>
            </div>
          </TestComponent>
        </div>
      </div>
      <button
        onClick={[Function]}
        style={
          Object {
            "background": "#28c",
            "border": "none",
            "borderRadius": "0 0 0 5px",
            "color": "#fff",
            "cursor": "pointer",
            "display": "block",
            "fontFamily": "sans-serif",
            "fontSize": "12px",
            "padding": "5px 15px",
            "position": "fixed",
            "right": 0,
            "top": 0,
          }
        }
        type="button"
      >
        Show Info
      </button>
      <div
        style={
          Object {
            "background": "white",
            "bottom": 0,
            "display": "none",
            "left": 0,
            "overflow": "auto",
            "padding": "0 40px",
            "position": "fixed",
            "right": 0,
            "top": 0,
            "zIndex": 99999,
          }
        }
      >
        <button
          onClick={[Function]}
          style={
            Object {
              "background": "#28c",
              "border": "none",
              "borderRadius": "0 0 0 5px",
              "color": "#fff",
              "cursor": "pointer",
              "display": "block",
              "fontFamily": "sans-serif",
              "fontSize": "12px",
              "padding": "5px 15px",
              "position": "fixed",
              "right": 0,
              "top": 0,
            }
          }
          type="button"
        >
          ×
        </button>
        <div>
          <div
            style={
              Object {
                "WebkitFontSmoothing": "antialiased",
                "backgroundColor": "#fff",
                "border": "1px solid #eee",
                "borderRadius": "2px",
                "color": "#444",
                "fontFamily": "-apple-system, \\".SFNSText-Regular\\", \\"San Francisco\\", BlinkMacSystemFont, \\"Segoe UI\\", \\"Roboto\\", \\"Oxygen\\", \\"Ubuntu\\", \\"Cantarell\\", \\"Fira Sans\\", \\"Droid Sans\\", \\"Helvetica Neue\\", \\"Lucida Grande\\", \\"Arial\\", sans-serif",
                "fontSize": "15px",
                "fontWeight": 300,
                "lineHeight": 1.45,
                "marginBottom": "20px",
                "marginTop": "20px",
                "padding": "20px 40px 40px",
              }
            }
          >
            <div
              style={
                Object {
                  "borderBottom": "1px solid #eee",
                  "marginBottom": 10,
                  "paddingTop": 10,
                }
              }
            >
              <h1
                style={
                  Object {
                    "fontSize": "35px",
                    "margin": 0,
                    "padding": 0,
                  }
                }
              />
              <h2
                style={
                  Object {
                    "fontSize": "22px",
                    "fontWeight": 400,
                    "margin": "0 0 10px 0",
                    "padding": 0,
                  }
                }
              />
            </div>
            <div
              style={
                Object {
                  "marginBottom": 0,
                }
              }
            >
              <div
                dangerouslySetInnerHTML={
                  Object {
                    "__html": "<h1>HTML Mock</h1>",
                  }
                }
                key="0"
              />
            </div>
            <div>
              <h1
                style={
                  Object {
                    "borderBottom": "1px solid #EEE",
                    "fontSize": "25px",
                    "margin": "20px 0 0 0",
                    "padding": "0 0 5px 0",
                  }
                }
              >
                Story Source
              </h1>
              <Pre
                theme={Object {}}
              >
<<<<<<< HEAD
                <ForwardRef>
                  <StyledPre>
                    <pre
                      className="emotion-4 emotion-5"
                    >
                      <div>
                        <Node
                          depth={0}
                          key="0/.0"
                          maxPropArrayLength={3}
                          maxPropObjectKeys={3}
                          maxPropStringLength={50}
                          maxPropsIntoLine={3}
                          node={
                            <div>
                              It's a 
                               story:
=======
                <Styled(pre)>
                  <pre
                    className="emotion-4 emotion-5"
                  >
                    <div>
                      <Node
                        depth={0}
                        key="0/.0"
                        maxPropArrayLength={3}
                        maxPropObjectKeys={3}
                        maxPropStringLength={50}
                        maxPropsIntoLine={3}
                        node={
                          <div>
                            It's a 
                             story:
                            <TestComponent
                              array={
                                Array [
                                  1,
                                  2,
                                  3,
                                ]
                              }
                              bool={true}
                              func={[Function]}
                              number={7}
                              obj={
                                Object {
                                  "a": "a",
                                  "b": "b",
                                }
                              }
                              string="seven"
                            />
                          </div>
                        }
                      >
                        <div>
                          <div
                            style={
                              Object {
                                "paddingLeft": 18,
                                "paddingRight": 3,
                              }
                            }
                          >
                            <span
                              style={
                                Object {
                                  "color": "#444",
                                }
                              }
                            >
                              &lt;
                              div
                            </span>
                            <Props
                              maxPropArrayLength={3}
                              maxPropObjectKeys={3}
                              maxPropStringLength={50}
                              maxPropsIntoLine={3}
                              node={
                                <div>
                                  It's a 
                                   story:
                                  <TestComponent
                                    array={
                                      Array [
                                        1,
                                        2,
                                        3,
                                      ]
                                    }
                                    bool={true}
                                    func={[Function]}
                                    number={7}
                                    obj={
                                      Object {
                                        "a": "a",
                                        "b": "b",
                                      }
                                    }
                                    string="seven"
                                  />
                                </div>
                              }
                              singleLine={false}
                            >
                              <span />
                            </Props>
                            <span
                              style={
                                Object {
                                  "color": "#444",
                                }
                              }
                            >
                              &gt;
                            </span>
                          </div>
                          <Node
                            depth={1}
                            key=".0"
                            maxPropArrayLength={3}
                            maxPropObjectKeys={3}
                            maxPropStringLength={50}
                            maxPropsIntoLine={3}
                            node="It's a "
                          >
                            <div
                              style={
                                Object {
                                  "paddingLeft": 33,
                                  "paddingRight": 3,
                                }
                              }
                            >
                              <span
                                style={
                                  Object {
                                    "color": "#444",
                                  }
                                }
                              >
                                It's a 
                              </span>
                            </div>
                          </Node>
                          <Node
                            depth={1}
                            key=".1"
                            maxPropArrayLength={3}
                            maxPropObjectKeys={3}
                            maxPropStringLength={50}
                            maxPropsIntoLine={3}
                            node={null}
                          >
                            <div
                              style={
                                Object {
                                  "paddingLeft": 33,
                                  "paddingRight": 3,
                                }
                              }
                            >
                              <span
                                style={
                                  Object {
                                    "color": "#444",
                                  }
                                }
                              />
                            </div>
                          </Node>
                          <Node
                            depth={1}
                            key=".2"
                            maxPropArrayLength={3}
                            maxPropObjectKeys={3}
                            maxPropStringLength={50}
                            maxPropsIntoLine={3}
                            node=" story:"
                          >
                            <div
                              style={
                                Object {
                                  "paddingLeft": 33,
                                  "paddingRight": 3,
                                }
                              }
                            >
                              <span
                                style={
                                  Object {
                                    "color": "#444",
                                  }
                                }
                              >
                                 story:
                              </span>
                            </div>
                          </Node>
                          <Node
                            depth={1}
                            key=".3"
                            maxPropArrayLength={3}
                            maxPropObjectKeys={3}
                            maxPropStringLength={50}
                            maxPropsIntoLine={3}
                            node={
>>>>>>> b8be2f43
                              <TestComponent
                                array={
                                  Array [
                                    1,
                                    2,
                                    3,
                                  ]
                                }
                                bool={true}
                                func={[Function]}
                                number={7}
                                obj={
                                  Object {
                                    "a": "a",
                                    "b": "b",
                                  }
                                }
                                string="seven"
                              />
                            }
                          >
                            <div
                              style={
                                Object {
                                  "paddingLeft": 33,
                                  "paddingRight": 3,
                                }
                              }
                            >
                              <span
                                style={
                                  Object {
                                    "color": "#444",
                                  }
                                }
                              >
                                &lt;
                                TestComponent
                              </span>
                              <Props
                                maxPropArrayLength={3}
                                maxPropObjectKeys={3}
                                maxPropStringLength={50}
                                maxPropsIntoLine={3}
                                node={
                                  <TestComponent
                                    array={
                                      Array [
                                        1,
                                        2,
                                        3,
                                      ]
                                    }
                                    bool={true}
                                    func={[Function]}
                                    number={7}
                                    obj={
                                      Object {
                                        "a": "a",
                                        "b": "b",
                                      }
                                    }
                                    string="seven"
                                  />
                                }
                                singleLine={true}
                              >
                                <span>
                                  <span
                                    key="func"
                                  >
                                    <span>
                                      <br />
                                        
                                    </span>
                                    <span
                                      style={Object {}}
                                    >
                                      func
                                    </span>
                                    <span>
                                      =
                                      <span
                                        style={Object {}}
                                      >
                                        {
                                        <PropVal
                                          level={1}
                                          maxPropArrayLength={3}
                                          maxPropObjectKeys={3}
                                          maxPropStringLength={50}
                                          maxPropsIntoLine={3}
                                          theme={Object {}}
                                          val={[Function]}
                                          valueStyles={null}
                                        >
                                          <span
                                            style={
                                              Object {
                                                "color": "#170",
                                              }
                                            }
                                          >
                                            func
                                          </span>
                                        </PropVal>
                                        }
                                      </span>
                                    </span>
                                  </span>
                                  <span
                                    key="obj"
                                  >
                                    <span>
                                      <br />
                                        
                                    </span>
                                    <span
                                      style={Object {}}
                                    >
                                      obj
                                    </span>
                                    <span>
                                      =
                                      <span
                                        style={Object {}}
                                      >
                                        {
                                        <PropVal
                                          level={1}
                                          maxPropArrayLength={3}
                                          maxPropObjectKeys={3}
                                          maxPropStringLength={50}
                                          maxPropsIntoLine={3}
                                          theme={Object {}}
                                          val={
                                            Object {
                                              "a": "a",
                                              "b": "b",
                                            }
                                          }
                                          valueStyles={null}
                                        >
                                          <PreviewObject
                                            level={1}
                                            maxPropObjectKeys={3}
                                            maxPropStringLength={50}
                                            maxPropsIntoLine={3}
                                            val={
                                              Object {
                                                "a": "a",
                                                "b": "b",
                                              }
                                            }
                                            valueStyles={
                                              Object {
                                                "array": Object {
                                                  "color": "#666",
                                                },
                                                "attr": Object {
                                                  "color": "#666",
                                                },
                                                "bool": Object {
                                                  "color": "#a11",
                                                },
                                                "empty": Object {
                                                  "color": "#444",
                                                },
                                                "func": Object {
                                                  "color": "#170",
                                                },
                                                "number": Object {
                                                  "color": "#a11",
                                                },
                                                "object": Object {
                                                  "color": "#666",
                                                },
                                                "string": Object {
                                                  "color": "#22a",
                                                  "wordBreak": "break-word",
                                                },
                                              }
                                            }
                                          >
                                            <span
                                              style={
                                                Object {
                                                  "color": "#666",
                                                }
                                              }
                                            >
                                              {
                                              <span
                                                key="k0/.0"
                                              >
                                                <span
                                                  style={
                                                    Object {
                                                      "color": "#666",
                                                    }
                                                  }
                                                >
                                                  a
                                                </span>
                                              </span>
                                              : 
                                              <PropVal
                                                key="v0/.0"
                                                level={2}
                                                maxPropArrayLength={3}
                                                maxPropObjectKeys={3}
                                                maxPropStringLength={50}
                                                maxPropsIntoLine={3}
                                                theme={Object {}}
                                                val="a"
                                                valueStyles={
                                                  Object {
                                                    "array": Object {
                                                      "color": "#666",
                                                    },
                                                    "attr": Object {
                                                      "color": "#666",
                                                    },
                                                    "bool": Object {
                                                      "color": "#a11",
                                                    },
                                                    "empty": Object {
                                                      "color": "#444",
                                                    },
                                                    "func": Object {
                                                      "color": "#170",
                                                    },
                                                    "number": Object {
                                                      "color": "#a11",
                                                    },
                                                    "object": Object {
                                                      "color": "#666",
                                                    },
                                                    "string": Object {
                                                      "color": "#22a",
                                                      "wordBreak": "break-word",
                                                    },
                                                  }
                                                }
                                              >
                                                <span
                                                  style={
                                                    Object {
                                                      "color": "#22a",
                                                      "wordBreak": "break-word",
                                                    }
                                                  }
                                                >
                                                  'a'
                                                </span>
                                              </PropVal>
                                              ,
                                              <span
                                                key="k1/.0"
                                              >
                                                <span
                                                  style={
                                                    Object {
                                                      "color": "#666",
                                                    }
                                                  }
                                                >
                                                  b
                                                </span>
                                              </span>
                                              : 
                                              <PropVal
                                                key="v1/.0"
                                                level={2}
                                                maxPropArrayLength={3}
                                                maxPropObjectKeys={3}
                                                maxPropStringLength={50}
                                                maxPropsIntoLine={3}
                                                theme={Object {}}
                                                val="b"
                                                valueStyles={
                                                  Object {
                                                    "array": Object {
                                                      "color": "#666",
                                                    },
                                                    "attr": Object {
                                                      "color": "#666",
                                                    },
                                                    "bool": Object {
                                                      "color": "#a11",
                                                    },
                                                    "empty": Object {
                                                      "color": "#444",
                                                    },
                                                    "func": Object {
                                                      "color": "#170",
                                                    },
                                                    "number": Object {
                                                      "color": "#a11",
                                                    },
                                                    "object": Object {
                                                      "color": "#666",
                                                    },
                                                    "string": Object {
                                                      "color": "#22a",
                                                      "wordBreak": "break-word",
                                                    },
                                                  }
                                                }
                                              >
                                                <span
                                                  style={
                                                    Object {
                                                      "color": "#22a",
                                                      "wordBreak": "break-word",
                                                    }
                                                  }
                                                >
                                                  'b'
                                                </span>
                                              </PropVal>
                                              }
                                            </span>
                                          </PreviewObject>
                                        </PropVal>
                                        }
                                      </span>
                                    </span>
                                  </span>
                                  <span
                                    key="array"
                                  >
                                    <span>
                                      <br />
                                        
                                    </span>
                                    <span
                                      style={Object {}}
                                    >
                                      array
                                    </span>
                                    <span>
                                      =
                                      <span
                                        style={Object {}}
                                      >
                                        {
                                        <PropVal
                                          level={1}
                                          maxPropArrayLength={3}
                                          maxPropObjectKeys={3}
                                          maxPropStringLength={50}
                                          maxPropsIntoLine={3}
                                          theme={Object {}}
                                          val={
                                            Array [
                                              1,
                                              2,
                                              3,
                                            ]
                                          }
                                          valueStyles={null}
                                        >
                                          <PreviewArray
                                            level={1}
                                            maxPropArrayLength={3}
                                            maxPropStringLength={50}
                                            maxPropsIntoLine={3}
                                            val={
                                              Array [
                                                1,
                                                2,
                                                3,
                                              ]
                                            }
                                            valueStyles={
                                              Object {
                                                "array": Object {
                                                  "color": "#666",
                                                },
                                                "attr": Object {
                                                  "color": "#666",
                                                },
                                                "bool": Object {
                                                  "color": "#a11",
                                                },
                                                "empty": Object {
                                                  "color": "#444",
                                                },
                                                "func": Object {
                                                  "color": "#170",
                                                },
                                                "number": Object {
                                                  "color": "#a11",
                                                },
                                                "object": Object {
                                                  "color": "#666",
                                                },
                                                "string": Object {
                                                  "color": "#22a",
                                                  "wordBreak": "break-word",
                                                },
                                              }
                                            }
                                          >
                                            <span
                                              style={
                                                Object {
                                                  "color": "#666",
                                                }
                                              }
                                            >
                                              [
                                              <span
                                                key="n0/.0"
                                              >
                                                <PropVal
                                                  level={2}
                                                  maxPropArrayLength={3}
                                                  maxPropObjectKeys={3}
                                                  maxPropStringLength={50}
                                                  maxPropsIntoLine={3}
                                                  theme={Object {}}
                                                  val={1}
                                                  valueStyles={
                                                    Object {
                                                      "array": Object {
                                                        "color": "#666",
                                                      },
                                                      "attr": Object {
                                                        "color": "#666",
                                                      },
                                                      "bool": Object {
                                                        "color": "#a11",
                                                      },
                                                      "empty": Object {
                                                        "color": "#444",
                                                      },
                                                      "func": Object {
                                                        "color": "#170",
                                                      },
                                                      "number": Object {
                                                        "color": "#a11",
                                                      },
                                                      "object": Object {
                                                        "color": "#666",
                                                      },
                                                      "string": Object {
                                                        "color": "#22a",
                                                        "wordBreak": "break-word",
                                                      },
                                                    }
                                                  }
                                                >
                                                  <span
                                                    style={
                                                      Object {
                                                        "color": "#a11",
                                                      }
                                                    }
                                                  >
                                                    1
                                                  </span>
                                                </PropVal>
                                              </span>
                                              ,
                                              <span
                                                key="n1/.0"
                                              >
                                                <PropVal
                                                  level={2}
                                                  maxPropArrayLength={3}
                                                  maxPropObjectKeys={3}
                                                  maxPropStringLength={50}
                                                  maxPropsIntoLine={3}
                                                  theme={Object {}}
                                                  val={2}
                                                  valueStyles={
                                                    Object {
                                                      "array": Object {
                                                        "color": "#666",
                                                      },
                                                      "attr": Object {
                                                        "color": "#666",
                                                      },
                                                      "bool": Object {
                                                        "color": "#a11",
                                                      },
                                                      "empty": Object {
                                                        "color": "#444",
                                                      },
                                                      "func": Object {
                                                        "color": "#170",
                                                      },
                                                      "number": Object {
                                                        "color": "#a11",
                                                      },
                                                      "object": Object {
                                                        "color": "#666",
                                                      },
                                                      "string": Object {
                                                        "color": "#22a",
                                                        "wordBreak": "break-word",
                                                      },
                                                    }
                                                  }
                                                >
                                                  <span
                                                    style={
                                                      Object {
                                                        "color": "#a11",
                                                      }
                                                    }
                                                  >
                                                    2
                                                  </span>
                                                </PropVal>
                                              </span>
                                              ,
                                              <span
                                                key="n2/.0"
                                              >
                                                <PropVal
                                                  level={2}
                                                  maxPropArrayLength={3}
                                                  maxPropObjectKeys={3}
                                                  maxPropStringLength={50}
                                                  maxPropsIntoLine={3}
                                                  theme={Object {}}
                                                  val={3}
                                                  valueStyles={
                                                    Object {
                                                      "array": Object {
                                                        "color": "#666",
                                                      },
                                                      "attr": Object {
                                                        "color": "#666",
                                                      },
                                                      "bool": Object {
                                                        "color": "#a11",
                                                      },
                                                      "empty": Object {
                                                        "color": "#444",
                                                      },
                                                      "func": Object {
                                                        "color": "#170",
                                                      },
                                                      "number": Object {
                                                        "color": "#a11",
                                                      },
                                                      "object": Object {
                                                        "color": "#666",
                                                      },
                                                      "string": Object {
                                                        "color": "#22a",
                                                        "wordBreak": "break-word",
                                                      },
                                                    }
                                                  }
                                                >
                                                  <span
                                                    style={
                                                      Object {
                                                        "color": "#a11",
                                                      }
                                                    }
                                                  >
                                                    3
                                                  </span>
                                                </PropVal>
                                              </span>
                                              ]
                                            </span>
                                          </PreviewArray>
                                        </PropVal>
                                        }
                                      </span>
                                    </span>
                                  </span>
                                  <span
                                    key="number"
                                  >
                                    <span>
                                      <br />
                                        
                                    </span>
                                    <span
                                      style={Object {}}
                                    >
                                      number
                                    </span>
                                    <span>
                                      =
                                      <span
                                        style={Object {}}
                                      >
                                        {
                                        <PropVal
                                          level={1}
                                          maxPropArrayLength={3}
                                          maxPropObjectKeys={3}
                                          maxPropStringLength={50}
                                          maxPropsIntoLine={3}
                                          theme={Object {}}
                                          val={7}
                                          valueStyles={null}
                                        >
                                          <span
                                            style={
                                              Object {
                                                "color": "#a11",
                                              }
                                            }
                                          >
                                            7
                                          </span>
                                        </PropVal>
                                        }
                                      </span>
                                    </span>
                                  </span>
                                  <span
                                    key="string"
                                  >
                                    <span>
                                      <br />
                                        
                                    </span>
                                    <span
                                      style={Object {}}
                                    >
                                      string
                                    </span>
                                    <span>
                                      =
                                      <span
                                        style={Object {}}
                                      >
                                        "
                                        <PropVal
                                          level={1}
                                          maxPropArrayLength={3}
                                          maxPropObjectKeys={3}
                                          maxPropStringLength={50}
                                          maxPropsIntoLine={3}
                                          theme={Object {}}
                                          val="seven"
                                          valueStyles={null}
                                        >
                                          <span
                                            style={
                                              Object {
                                                "color": "#22a",
                                                "wordBreak": "break-word",
                                              }
                                            }
                                          >
                                            seven
                                          </span>
                                        </PropVal>
                                        "
                                      </span>
                                    </span>
                                  </span>
                                  <span
                                    key="bool"
                                  >
                                    <span>
                                      <br />
                                        
                                    </span>
                                    <span
                                      style={Object {}}
                                    >
                                      bool
                                    </span>
                                    <br />
                                  </span>
                                </span>
                              </Props>
                              <span
                                style={
                                  Object {
                                    "color": "#444",
                                  }
                                }
                              >
                                /&gt;
                              </span>
                            </div>
                          </Node>
                          <div
                            style={
                              Object {
                                "paddingLeft": 18,
                                "paddingRight": 3,
                              }
                            }
                          >
                            <span
                              style={
                                Object {
                                  "color": "#444",
                                }
                              }
                            >
                              &lt;/
                              div
                              &gt;
                            </span>
                          </div>
                        </div>
                      </Node>
                    </div>
                    <CopyButton
                      onClick={[Function]}
                      theme={Object {}}
                      toggled={false}
                    >
                      <Styled(button)
                        onClick={[Function]}
                        styles={Object {}}
                      >
                        <button
                          className="emotion-2 emotion-3"
                          onClick={[Function]}
<<<<<<< HEAD
                          overrides={Object {}}
                        >
                          <Button
                            onClick={[Function]}
                            overrides={Object {}}
=======
                        >
                          <Styled(div)
                            toggled={false}
>>>>>>> b8be2f43
                          >
                            <div
                              className="emotion-0 emotion-1"
                            >
                              <div
                                style={
                                  Object {
                                    "marginBottom": 6,
                                  }
                                }
                              >
<<<<<<< HEAD
                                <ContentWrapper
                                  toggled={false}
                                >
                                  <div
                                    className="emotion-0 emotion-1"
                                  >
                                    <div
                                      style={
                                        Object {
                                          "marginBottom": 6,
                                        }
                                      }
                                    >
                                      Copied!
                                    </div>
                                    <div>
                                      Copy
                                    </div>
                                  </div>
                                </ContentWrapper>
                              </ForwardRef>
                            </button>
                          </Button>
                        </ForwardRef>
                      </CopyButton>
                    </pre>
                  </StyledPre>
                </ForwardRef>
=======
                                Copied!
                              </div>
                              <div>
                                Copy
                              </div>
                            </div>
                          </Styled(div)>
                        </button>
                      </Styled(button)>
                    </CopyButton>
                  </pre>
                </Styled(pre)>
>>>>>>> b8be2f43
              </Pre>
            </div>
            <div>
              <h1
                style={
                  Object {
                    "borderBottom": "1px solid #EEE",
                    "fontSize": "25px",
                    "margin": "20px 0 0 0",
                    "padding": "0 0 5px 0",
                  }
                }
              >
                Prop Types
              </h1>
              <div
                key="TestComponent_0"
              >
                <h2
                  style={
                    Object {
                      "margin": "20px 0 0 0",
                    }
                  }
                >
                  "
                  TestComponent
                  " Component
                </h2>
                <Component
                  excludedPropTypes={Array []}
                  maxPropArrayLength={3}
                  maxPropObjectKeys={3}
                  maxPropStringLength={50}
                  type={[Function]}
                >
                  <PropTable
                    excludedPropTypes={Array []}
                    maxPropArrayLength={3}
                    maxPropObjectKeys={3}
                    maxPropStringLength={50}
                    propDefinitions={Array []}
                    type={[Function]}
                  >
                    <small>
                      No propTypes defined!
                    </small>
                  </PropTable>
                </Component>
              </div>
            </div>
          </div>
        </div>
      </div>
    </div>
  </Story>
</deprecated>
`;

exports[`addon Info should render <Info /> and markdown 1`] = `
.emotion-4 {
  display: -webkit-box;
  display: -webkit-flex;
  display: -ms-flexbox;
  display: flex;
  -webkit-box-pack: justify;
  -webkit-justify-content: space-between;
  -ms-flex-pack: justify;
  justify-content: space-between;
  -webkit-align-items: center;
  -webkit-box-align: center;
  -ms-flex-align: center;
  align-items: center;
  font-size: .88em;
  font-family: Menlo,Monaco,"Courier New",monospace;
  background-color: #fafafa;
  padding: .5rem;
  line-height: 1.5;
  overflow-x: scroll;
}

/*# sourceMappingURL=data:application/json;charset=utf-8;base64,eyJ2ZXJzaW9uIjozLCJzb3VyY2VzIjpbInByZS5qcyJdLCJuYW1lcyI6W10sIm1hcHBpbmdzIjoiQUFTa0IiLCJmaWxlIjoicHJlLmpzIiwic291cmNlc0NvbnRlbnQiOlsiaW1wb3J0IFJlYWN0IGZyb20gJ3JlYWN0JztcbmltcG9ydCBQcm9wVHlwZXMgZnJvbSAncHJvcC10eXBlcyc7XG5pbXBvcnQgc3R5bGVkIGZyb20gJ0BlbW90aW9uL3N0eWxlZCc7XG5cbmltcG9ydCBDb3B5QnV0dG9uIGZyb20gJy4vY29weUJ1dHRvbic7XG5pbXBvcnQgY29weSBmcm9tICcuL2NvcHknO1xuXG5jb25zdCBUT0dHTEVfVElNRU9VVCA9IDE4MDA7XG5cbmNvbnN0IFN0eWxlZFByZSA9IHN0eWxlZC5wcmUoXG4gIHtcbiAgICBkaXNwbGF5OiAnZmxleCcsXG4gICAganVzdGlmeUNvbnRlbnQ6ICdzcGFjZS1iZXR3ZWVuJyxcbiAgICBhbGlnbkl0ZW1zOiAnY2VudGVyJyxcbiAgICBmb250U2l6ZTogJy44OGVtJyxcbiAgICBmb250RmFtaWx5OiAnTWVubG8sIE1vbmFjbywgXCJDb3VyaWVyIE5ld1wiLCBtb25vc3BhY2UnLFxuICAgIGJhY2tncm91bmRDb2xvcjogJyNmYWZhZmEnLFxuICAgIHBhZGRpbmc6ICcuNXJlbScsXG4gICAgbGluZUhlaWdodDogMS41LFxuICAgIG92ZXJmbG93WDogJ3Njcm9sbCcsXG4gIH0sXG4gICh7IG92ZXJyaWRlcyB9KSA9PiBvdmVycmlkZXNcbik7XG5cbmNsYXNzIFByZSBleHRlbmRzIFJlYWN0LkNvbXBvbmVudCB7XG4gIHN0YXRlID0ge1xuICAgIGNvcGllZDogZmFsc2UsXG4gIH07XG5cbiAgc2V0UmVmID0gZWxlbSA9PiB7XG4gICAgdGhpcy5wcmUgPSBlbGVtO1xuICB9O1xuXG4gIGhhbmRsZUNsaWNrID0gKCkgPT4ge1xuICAgIGNvbnN0IHRleHQgPSB0aGlzLnByZSAmJiB0aGlzLnByZS5pbm5lclRleHQ7XG5cbiAgICBpZiAoIXRleHQpIHtcbiAgICAgIHJldHVybjtcbiAgICB9XG5cbiAgICBjb3B5KHRleHQpO1xuICAgIHRoaXMuc2V0U3RhdGUoeyBjb3BpZWQ6IHRydWUgfSk7XG5cbiAgICBjbGVhclRpbWVvdXQodGhpcy50aW1lb3V0KTtcblxuICAgIHRoaXMudGltZW91dCA9IHNldFRpbWVvdXQoKCkgPT4ge1xuICAgICAgdGhpcy5zZXRTdGF0ZSh7IGNvcGllZDogZmFsc2UgfSk7XG4gICAgfSwgVE9HR0xFX1RJTUVPVVQpO1xuICB9O1xuXG4gIHJlbmRlcigpIHtcbiAgICBjb25zdCB7IHRoZW1lLCBjaGlsZHJlbiB9ID0gdGhpcy5wcm9wcztcbiAgICBjb25zdCB7IHByZSB9ID0gdGhlbWU7XG4gICAgY29uc3QgeyBjb3BpZWQgfSA9IHRoaXMuc3RhdGU7XG5cbiAgICByZXR1cm4gKFxuICAgICAgPFN0eWxlZFByZSBvdmVycmlkZXM9e3ByZX0+XG4gICAgICAgIDxkaXYgcmVmPXt0aGlzLnNldFJlZn0+e2NoaWxkcmVufTwvZGl2PlxuICAgICAgICA8Q29weUJ1dHRvbiBvbkNsaWNrPXt0aGlzLmhhbmRsZUNsaWNrfSB0b2dnbGVkPXtjb3BpZWR9IC8+XG4gICAgICA8L1N0eWxlZFByZT5cbiAgICApO1xuICB9XG59XG5cblByZS5wcm9wVHlwZXMgPSB7XG4gIGNoaWxkcmVuOiBQcm9wVHlwZXMubm9kZSxcbiAgdGhlbWU6IFByb3BUeXBlcy5zaGFwZSh7XG4gICAgcHJlOiBQcm9wVHlwZXMub2JqZWN0LFxuICB9KSxcbn07XG5cblByZS5kZWZhdWx0UHJvcHMgPSB7XG4gIGNoaWxkcmVuOiBudWxsLFxuICB0aGVtZToge30sXG59O1xuXG5leHBvcnQgZGVmYXVsdCBQcmU7XG4iXX0= */

.emotion-2 {
  overflow: hidden;
  border: 1px solid #eee;
  border-radius: 3px;
  background-color: #FFFFFF;
  cursor: pointer;
  font-size: 13px;
  padding: 3px 10px;
  -webkit-align-self: flex-start;
  -ms-flex-item-align: start;
  align-self: flex-start;
  -webkit-flex-shrink: 0;
  -ms-flex-negative: 0;
  flex-shrink: 0;
}

/*# sourceMappingURL=data:application/json;charset=utf-8;base64,eyJ2ZXJzaW9uIjozLCJzb3VyY2VzIjpbImNvcHlCdXR0b24uanMiXSwibmFtZXMiOltdLCJtYXBwaW5ncyI6IkFBSWUiLCJmaWxlIjoiY29weUJ1dHRvbi5qcyIsInNvdXJjZXNDb250ZW50IjpbImltcG9ydCBSZWFjdCBmcm9tICdyZWFjdCc7XG5pbXBvcnQgUHJvcFR5cGVzIGZyb20gJ3Byb3AtdHlwZXMnO1xuaW1wb3J0IHN0eWxlZCBmcm9tICdAZW1vdGlvbi9zdHlsZWQnO1xuXG5jb25zdCBCdXR0b24gPSBzdHlsZWQuYnV0dG9uKFxuICB7XG4gICAgb3ZlcmZsb3c6ICdoaWRkZW4nLFxuICAgIGJvcmRlcjogJzFweCBzb2xpZCAjZWVlJyxcbiAgICBib3JkZXJSYWRpdXM6IDMsXG4gICAgYmFja2dyb3VuZENvbG9yOiAnI0ZGRkZGRicsXG4gICAgY3Vyc29yOiAncG9pbnRlcicsXG4gICAgZm9udFNpemU6IDEzLFxuICAgIHBhZGRpbmc6ICczcHggMTBweCcsXG4gICAgYWxpZ25TZWxmOiAnZmxleC1zdGFydCcsXG4gICAgZmxleFNocmluazogMCxcblxuICAgICc6aG92ZXInOiB7XG4gICAgICBiYWNrZ3JvdW5kQ29sb3I6ICcjZjRmN2ZhJyxcbiAgICAgIGJvcmRlckNvbG9yOiAnI2RkZCcsXG4gICAgfSxcblxuICAgICc6YWN0aXZlJzoge1xuICAgICAgYmFja2dyb3VuZENvbG9yOiAnI2U5ZWNlZicsXG4gICAgICBib3JkZXJDb2xvcjogJyNjY2MnLFxuICAgIH0sXG4gIH0sXG4gICh7IG92ZXJyaWRlcyB9KSA9PiBvdmVycmlkZXNcbik7XG5cbmNvbnN0IENvbnRlbnRXcmFwcGVyID0gc3R5bGVkLmRpdihcbiAge1xuICAgIHRyYW5zaXRpb246ICd0cmFuc2Zvcm0gLjJzIGVhc2UnLFxuICAgIGhlaWdodDogMTYsXG4gIH0sXG4gICh7IG92ZXJyaWRlcywgdG9nZ2xlZCB9KSA9PiAoe1xuICAgIC4uLm92ZXJyaWRlcyxcbiAgICB0cmFuc2Zvcm06IHRvZ2dsZWQgPyAndHJhbnNsYXRlWSgwcHgpJyA6ICd0cmFuc2xhdGVZKC0xMDAlKSB0cmFuc2xhdGVZKC02cHgpJyxcbiAgfSlcbik7XG5cbmZ1bmN0aW9uIENvcHlCdXR0b24oeyB0aGVtZSwgb25DbGljaywgdG9nZ2xlZCB9KSB7XG4gIGNvbnN0IHsgY29weUJ1dHRvbiA9IHt9LCBjb3B5QnV0dG9uQ29udGVudCB9ID0gdGhlbWU7XG4gIGNvbnN0IHsgdG9nZ2xlVGV4dCA9ICdDb3BpZWQhJywgdGV4dCA9ICdDb3B5JywgLi4uY29weUJ1dHRvblN0eWxlcyB9ID0gY29weUJ1dHRvbjtcblxuICByZXR1cm4gKFxuICAgIDxCdXR0b24gb25DbGljaz17b25DbGlja30gb3ZlcnJpZGVzPXtjb3B5QnV0dG9uU3R5bGVzfT5cbiAgICAgIDxDb250ZW50V3JhcHBlciBvdmVycmlkZXM9e2NvcHlCdXR0b25Db250ZW50fSB0b2dnbGVkPXt0b2dnbGVkfT5cbiAgICAgICAgPGRpdiBzdHlsZT17eyBtYXJnaW5Cb3R0b206IDYgfX0+e3RvZ2dsZVRleHR9PC9kaXY+XG4gICAgICAgIDxkaXY+e3RleHR9PC9kaXY+XG4gICAgICA8L0NvbnRlbnRXcmFwcGVyPlxuICAgIDwvQnV0dG9uPlxuICApO1xufVxuXG5Db3B5QnV0dG9uLnByb3BUeXBlcyA9IHtcbiAgb25DbGljazogUHJvcFR5cGVzLmZ1bmMsXG4gIHRvZ2dsZWQ6IFByb3BUeXBlcy5ib29sLFxuICB0aGVtZTogUHJvcFR5cGVzLnNoYXBlKHtcbiAgICBjb3B5QnV0dG9uOiBQcm9wVHlwZXMub2JqZWN0LFxuICB9KSxcbn07XG5cbkNvcHlCdXR0b24uZGVmYXVsdFByb3BzID0ge1xuICBvbkNsaWNrOiAoKSA9PiB7fSxcbiAgdG9nZ2xlZDogZmFsc2UsXG4gIHRoZW1lOiB7fSxcbn07XG5cbmV4cG9ydCBkZWZhdWx0IENvcHlCdXR0b247XG4iXX0= */

.emotion-2:hover {
  background-color: #f4f7fa;
  border-color: #ddd;
}

/*# sourceMappingURL=data:application/json;charset=utf-8;base64,eyJ2ZXJzaW9uIjozLCJzb3VyY2VzIjpbImNvcHlCdXR0b24uanMiXSwibmFtZXMiOltdLCJtYXBwaW5ncyI6IkFBSWUiLCJmaWxlIjoiY29weUJ1dHRvbi5qcyIsInNvdXJjZXNDb250ZW50IjpbImltcG9ydCBSZWFjdCBmcm9tICdyZWFjdCc7XG5pbXBvcnQgUHJvcFR5cGVzIGZyb20gJ3Byb3AtdHlwZXMnO1xuaW1wb3J0IHN0eWxlZCBmcm9tICdAZW1vdGlvbi9zdHlsZWQnO1xuXG5jb25zdCBCdXR0b24gPSBzdHlsZWQuYnV0dG9uKFxuICB7XG4gICAgb3ZlcmZsb3c6ICdoaWRkZW4nLFxuICAgIGJvcmRlcjogJzFweCBzb2xpZCAjZWVlJyxcbiAgICBib3JkZXJSYWRpdXM6IDMsXG4gICAgYmFja2dyb3VuZENvbG9yOiAnI0ZGRkZGRicsXG4gICAgY3Vyc29yOiAncG9pbnRlcicsXG4gICAgZm9udFNpemU6IDEzLFxuICAgIHBhZGRpbmc6ICczcHggMTBweCcsXG4gICAgYWxpZ25TZWxmOiAnZmxleC1zdGFydCcsXG4gICAgZmxleFNocmluazogMCxcblxuICAgICc6aG92ZXInOiB7XG4gICAgICBiYWNrZ3JvdW5kQ29sb3I6ICcjZjRmN2ZhJyxcbiAgICAgIGJvcmRlckNvbG9yOiAnI2RkZCcsXG4gICAgfSxcblxuICAgICc6YWN0aXZlJzoge1xuICAgICAgYmFja2dyb3VuZENvbG9yOiAnI2U5ZWNlZicsXG4gICAgICBib3JkZXJDb2xvcjogJyNjY2MnLFxuICAgIH0sXG4gIH0sXG4gICh7IG92ZXJyaWRlcyB9KSA9PiBvdmVycmlkZXNcbik7XG5cbmNvbnN0IENvbnRlbnRXcmFwcGVyID0gc3R5bGVkLmRpdihcbiAge1xuICAgIHRyYW5zaXRpb246ICd0cmFuc2Zvcm0gLjJzIGVhc2UnLFxuICAgIGhlaWdodDogMTYsXG4gIH0sXG4gICh7IG92ZXJyaWRlcywgdG9nZ2xlZCB9KSA9PiAoe1xuICAgIC4uLm92ZXJyaWRlcyxcbiAgICB0cmFuc2Zvcm06IHRvZ2dsZWQgPyAndHJhbnNsYXRlWSgwcHgpJyA6ICd0cmFuc2xhdGVZKC0xMDAlKSB0cmFuc2xhdGVZKC02cHgpJyxcbiAgfSlcbik7XG5cbmZ1bmN0aW9uIENvcHlCdXR0b24oeyB0aGVtZSwgb25DbGljaywgdG9nZ2xlZCB9KSB7XG4gIGNvbnN0IHsgY29weUJ1dHRvbiA9IHt9LCBjb3B5QnV0dG9uQ29udGVudCB9ID0gdGhlbWU7XG4gIGNvbnN0IHsgdG9nZ2xlVGV4dCA9ICdDb3BpZWQhJywgdGV4dCA9ICdDb3B5JywgLi4uY29weUJ1dHRvblN0eWxlcyB9ID0gY29weUJ1dHRvbjtcblxuICByZXR1cm4gKFxuICAgIDxCdXR0b24gb25DbGljaz17b25DbGlja30gb3ZlcnJpZGVzPXtjb3B5QnV0dG9uU3R5bGVzfT5cbiAgICAgIDxDb250ZW50V3JhcHBlciBvdmVycmlkZXM9e2NvcHlCdXR0b25Db250ZW50fSB0b2dnbGVkPXt0b2dnbGVkfT5cbiAgICAgICAgPGRpdiBzdHlsZT17eyBtYXJnaW5Cb3R0b206IDYgfX0+e3RvZ2dsZVRleHR9PC9kaXY+XG4gICAgICAgIDxkaXY+e3RleHR9PC9kaXY+XG4gICAgICA8L0NvbnRlbnRXcmFwcGVyPlxuICAgIDwvQnV0dG9uPlxuICApO1xufVxuXG5Db3B5QnV0dG9uLnByb3BUeXBlcyA9IHtcbiAgb25DbGljazogUHJvcFR5cGVzLmZ1bmMsXG4gIHRvZ2dsZWQ6IFByb3BUeXBlcy5ib29sLFxuICB0aGVtZTogUHJvcFR5cGVzLnNoYXBlKHtcbiAgICBjb3B5QnV0dG9uOiBQcm9wVHlwZXMub2JqZWN0LFxuICB9KSxcbn07XG5cbkNvcHlCdXR0b24uZGVmYXVsdFByb3BzID0ge1xuICBvbkNsaWNrOiAoKSA9PiB7fSxcbiAgdG9nZ2xlZDogZmFsc2UsXG4gIHRoZW1lOiB7fSxcbn07XG5cbmV4cG9ydCBkZWZhdWx0IENvcHlCdXR0b247XG4iXX0= */

.emotion-2:active {
  background-color: #e9ecef;
  border-color: #ccc;
}

/*# sourceMappingURL=data:application/json;charset=utf-8;base64,eyJ2ZXJzaW9uIjozLCJzb3VyY2VzIjpbImNvcHlCdXR0b24uanMiXSwibmFtZXMiOltdLCJtYXBwaW5ncyI6IkFBSWUiLCJmaWxlIjoiY29weUJ1dHRvbi5qcyIsInNvdXJjZXNDb250ZW50IjpbImltcG9ydCBSZWFjdCBmcm9tICdyZWFjdCc7XG5pbXBvcnQgUHJvcFR5cGVzIGZyb20gJ3Byb3AtdHlwZXMnO1xuaW1wb3J0IHN0eWxlZCBmcm9tICdAZW1vdGlvbi9zdHlsZWQnO1xuXG5jb25zdCBCdXR0b24gPSBzdHlsZWQuYnV0dG9uKFxuICB7XG4gICAgb3ZlcmZsb3c6ICdoaWRkZW4nLFxuICAgIGJvcmRlcjogJzFweCBzb2xpZCAjZWVlJyxcbiAgICBib3JkZXJSYWRpdXM6IDMsXG4gICAgYmFja2dyb3VuZENvbG9yOiAnI0ZGRkZGRicsXG4gICAgY3Vyc29yOiAncG9pbnRlcicsXG4gICAgZm9udFNpemU6IDEzLFxuICAgIHBhZGRpbmc6ICczcHggMTBweCcsXG4gICAgYWxpZ25TZWxmOiAnZmxleC1zdGFydCcsXG4gICAgZmxleFNocmluazogMCxcblxuICAgICc6aG92ZXInOiB7XG4gICAgICBiYWNrZ3JvdW5kQ29sb3I6ICcjZjRmN2ZhJyxcbiAgICAgIGJvcmRlckNvbG9yOiAnI2RkZCcsXG4gICAgfSxcblxuICAgICc6YWN0aXZlJzoge1xuICAgICAgYmFja2dyb3VuZENvbG9yOiAnI2U5ZWNlZicsXG4gICAgICBib3JkZXJDb2xvcjogJyNjY2MnLFxuICAgIH0sXG4gIH0sXG4gICh7IG92ZXJyaWRlcyB9KSA9PiBvdmVycmlkZXNcbik7XG5cbmNvbnN0IENvbnRlbnRXcmFwcGVyID0gc3R5bGVkLmRpdihcbiAge1xuICAgIHRyYW5zaXRpb246ICd0cmFuc2Zvcm0gLjJzIGVhc2UnLFxuICAgIGhlaWdodDogMTYsXG4gIH0sXG4gICh7IG92ZXJyaWRlcywgdG9nZ2xlZCB9KSA9PiAoe1xuICAgIC4uLm92ZXJyaWRlcyxcbiAgICB0cmFuc2Zvcm06IHRvZ2dsZWQgPyAndHJhbnNsYXRlWSgwcHgpJyA6ICd0cmFuc2xhdGVZKC0xMDAlKSB0cmFuc2xhdGVZKC02cHgpJyxcbiAgfSlcbik7XG5cbmZ1bmN0aW9uIENvcHlCdXR0b24oeyB0aGVtZSwgb25DbGljaywgdG9nZ2xlZCB9KSB7XG4gIGNvbnN0IHsgY29weUJ1dHRvbiA9IHt9LCBjb3B5QnV0dG9uQ29udGVudCB9ID0gdGhlbWU7XG4gIGNvbnN0IHsgdG9nZ2xlVGV4dCA9ICdDb3BpZWQhJywgdGV4dCA9ICdDb3B5JywgLi4uY29weUJ1dHRvblN0eWxlcyB9ID0gY29weUJ1dHRvbjtcblxuICByZXR1cm4gKFxuICAgIDxCdXR0b24gb25DbGljaz17b25DbGlja30gb3ZlcnJpZGVzPXtjb3B5QnV0dG9uU3R5bGVzfT5cbiAgICAgIDxDb250ZW50V3JhcHBlciBvdmVycmlkZXM9e2NvcHlCdXR0b25Db250ZW50fSB0b2dnbGVkPXt0b2dnbGVkfT5cbiAgICAgICAgPGRpdiBzdHlsZT17eyBtYXJnaW5Cb3R0b206IDYgfX0+e3RvZ2dsZVRleHR9PC9kaXY+XG4gICAgICAgIDxkaXY+e3RleHR9PC9kaXY+XG4gICAgICA8L0NvbnRlbnRXcmFwcGVyPlxuICAgIDwvQnV0dG9uPlxuICApO1xufVxuXG5Db3B5QnV0dG9uLnByb3BUeXBlcyA9IHtcbiAgb25DbGljazogUHJvcFR5cGVzLmZ1bmMsXG4gIHRvZ2dsZWQ6IFByb3BUeXBlcy5ib29sLFxuICB0aGVtZTogUHJvcFR5cGVzLnNoYXBlKHtcbiAgICBjb3B5QnV0dG9uOiBQcm9wVHlwZXMub2JqZWN0LFxuICB9KSxcbn07XG5cbkNvcHlCdXR0b24uZGVmYXVsdFByb3BzID0ge1xuICBvbkNsaWNrOiAoKSA9PiB7fSxcbiAgdG9nZ2xlZDogZmFsc2UsXG4gIHRoZW1lOiB7fSxcbn07XG5cbmV4cG9ydCBkZWZhdWx0IENvcHlCdXR0b247XG4iXX0= */

.emotion-0 {
  -webkit-transition: -webkit-transform .2s ease;
  -webkit-transition: transform .2s ease;
  transition: transform .2s ease;
  height: 16px;
  -webkit-transform: translateY(-100%) translateY(-6px);
  -ms-transform: translateY(-100%) translateY(-6px);
  transform: translateY(-100%) translateY(-6px);
}

/*# sourceMappingURL=data:application/json;charset=utf-8;base64,eyJ2ZXJzaW9uIjozLCJzb3VyY2VzIjpbImNvcHlCdXR0b24uanMiXSwibmFtZXMiOltdLCJtYXBwaW5ncyI6IkFBNkJ1QiIsImZpbGUiOiJjb3B5QnV0dG9uLmpzIiwic291cmNlc0NvbnRlbnQiOlsiaW1wb3J0IFJlYWN0IGZyb20gJ3JlYWN0JztcbmltcG9ydCBQcm9wVHlwZXMgZnJvbSAncHJvcC10eXBlcyc7XG5pbXBvcnQgc3R5bGVkIGZyb20gJ0BlbW90aW9uL3N0eWxlZCc7XG5cbmNvbnN0IEJ1dHRvbiA9IHN0eWxlZC5idXR0b24oXG4gIHtcbiAgICBvdmVyZmxvdzogJ2hpZGRlbicsXG4gICAgYm9yZGVyOiAnMXB4IHNvbGlkICNlZWUnLFxuICAgIGJvcmRlclJhZGl1czogMyxcbiAgICBiYWNrZ3JvdW5kQ29sb3I6ICcjRkZGRkZGJyxcbiAgICBjdXJzb3I6ICdwb2ludGVyJyxcbiAgICBmb250U2l6ZTogMTMsXG4gICAgcGFkZGluZzogJzNweCAxMHB4JyxcbiAgICBhbGlnblNlbGY6ICdmbGV4LXN0YXJ0JyxcbiAgICBmbGV4U2hyaW5rOiAwLFxuXG4gICAgJzpob3Zlcic6IHtcbiAgICAgIGJhY2tncm91bmRDb2xvcjogJyNmNGY3ZmEnLFxuICAgICAgYm9yZGVyQ29sb3I6ICcjZGRkJyxcbiAgICB9LFxuXG4gICAgJzphY3RpdmUnOiB7XG4gICAgICBiYWNrZ3JvdW5kQ29sb3I6ICcjZTllY2VmJyxcbiAgICAgIGJvcmRlckNvbG9yOiAnI2NjYycsXG4gICAgfSxcbiAgfSxcbiAgKHsgb3ZlcnJpZGVzIH0pID0+IG92ZXJyaWRlc1xuKTtcblxuY29uc3QgQ29udGVudFdyYXBwZXIgPSBzdHlsZWQuZGl2KFxuICB7XG4gICAgdHJhbnNpdGlvbjogJ3RyYW5zZm9ybSAuMnMgZWFzZScsXG4gICAgaGVpZ2h0OiAxNixcbiAgfSxcbiAgKHsgb3ZlcnJpZGVzLCB0b2dnbGVkIH0pID0+ICh7XG4gICAgLi4ub3ZlcnJpZGVzLFxuICAgIHRyYW5zZm9ybTogdG9nZ2xlZCA/ICd0cmFuc2xhdGVZKDBweCknIDogJ3RyYW5zbGF0ZVkoLTEwMCUpIHRyYW5zbGF0ZVkoLTZweCknLFxuICB9KVxuKTtcblxuZnVuY3Rpb24gQ29weUJ1dHRvbih7IHRoZW1lLCBvbkNsaWNrLCB0b2dnbGVkIH0pIHtcbiAgY29uc3QgeyBjb3B5QnV0dG9uID0ge30sIGNvcHlCdXR0b25Db250ZW50IH0gPSB0aGVtZTtcbiAgY29uc3QgeyB0b2dnbGVUZXh0ID0gJ0NvcGllZCEnLCB0ZXh0ID0gJ0NvcHknLCAuLi5jb3B5QnV0dG9uU3R5bGVzIH0gPSBjb3B5QnV0dG9uO1xuXG4gIHJldHVybiAoXG4gICAgPEJ1dHRvbiBvbkNsaWNrPXtvbkNsaWNrfSBvdmVycmlkZXM9e2NvcHlCdXR0b25TdHlsZXN9PlxuICAgICAgPENvbnRlbnRXcmFwcGVyIG92ZXJyaWRlcz17Y29weUJ1dHRvbkNvbnRlbnR9IHRvZ2dsZWQ9e3RvZ2dsZWR9PlxuICAgICAgICA8ZGl2IHN0eWxlPXt7IG1hcmdpbkJvdHRvbTogNiB9fT57dG9nZ2xlVGV4dH08L2Rpdj5cbiAgICAgICAgPGRpdj57dGV4dH08L2Rpdj5cbiAgICAgIDwvQ29udGVudFdyYXBwZXI+XG4gICAgPC9CdXR0b24+XG4gICk7XG59XG5cbkNvcHlCdXR0b24ucHJvcFR5cGVzID0ge1xuICBvbkNsaWNrOiBQcm9wVHlwZXMuZnVuYyxcbiAgdG9nZ2xlZDogUHJvcFR5cGVzLmJvb2wsXG4gIHRoZW1lOiBQcm9wVHlwZXMuc2hhcGUoe1xuICAgIGNvcHlCdXR0b246IFByb3BUeXBlcy5vYmplY3QsXG4gIH0pLFxufTtcblxuQ29weUJ1dHRvbi5kZWZhdWx0UHJvcHMgPSB7XG4gIG9uQ2xpY2s6ICgpID0+IHt9LFxuICB0b2dnbGVkOiBmYWxzZSxcbiAgdGhlbWU6IHt9LFxufTtcblxuZXhwb3J0IGRlZmF1bHQgQ29weUJ1dHRvbjtcbiJdfQ== */

<deprecated>
  <Story
    PropTable={[Function]}
    components={
      Object {
        "a": [Function],
        "code": [Function],
        "h1": [Function],
        "h2": [Function],
        "h3": [Function],
        "h4": [Function],
        "h5": [Function],
        "h6": [Function],
        "li": [Function],
        "p": [Function],
        "ul": [Function],
      }
    }
    context={Object {}}
    excludedPropTypes={Array []}
    info="# Test story
## with markdown info
containing **bold**, *cursive* text, \`code\` and [a link](https://github.com)"
    maxPropArrayLength={3}
    maxPropObjectKeys={3}
    maxPropStringLength={50}
    maxPropsIntoLine={3}
    propTables={Array []}
    propTablesExclude={Array []}
    showHeader={true}
    showInline={false}
    showSource={true}
    styles={[Function]}
  >
    <div>
      <div
        style={
          Object {
            "position": "relative",
            "zIndex": 0,
          }
        }
      >
        <div>
          It's a 
           story:
          <TestComponent
            array={
              Array [
                1,
                2,
                3,
              ]
            }
            bool={true}
            func={[Function]}
            number={7}
            obj={
              Object {
                "a": "a",
                "b": "b",
              }
            }
            string="seven"
          >
            <div>
              <h1>
                function func(x) {
        return x + 1;
      }
              </h1>
              <h2>
                [object Object]
              </h2>
              <h3>
                1,2,3
              </h3>
              <h4>
                7
              </h4>
              <h5>
                seven
              </h5>
              <h6>
                true
              </h6>
              <p>
                undefined
              </p>
              <a
                href="#"
              >
                test
              </a>
              <code>
                storiesOf
              </code>
              <ul>
                <li>
                  1
                </li>
                <li>
                  2
                </li>
              </ul>
            </div>
          </TestComponent>
        </div>
      </div>
      <button
        onClick={[Function]}
        style={
          Object {
            "background": "#28c",
            "border": "none",
            "borderRadius": "0 0 0 5px",
            "color": "#fff",
            "cursor": "pointer",
            "display": "block",
            "fontFamily": "sans-serif",
            "fontSize": "12px",
            "padding": "5px 15px",
            "position": "fixed",
            "right": 0,
            "top": 0,
          }
        }
        type="button"
      >
        Show Info
      </button>
      <div
        style={
          Object {
            "background": "white",
            "bottom": 0,
            "display": "none",
            "left": 0,
            "overflow": "auto",
            "padding": "0 40px",
            "position": "fixed",
            "right": 0,
            "top": 0,
            "zIndex": 99999,
          }
        }
      >
        <button
          onClick={[Function]}
          style={
            Object {
              "background": "#28c",
              "border": "none",
              "borderRadius": "0 0 0 5px",
              "color": "#fff",
              "cursor": "pointer",
              "display": "block",
              "fontFamily": "sans-serif",
              "fontSize": "12px",
              "padding": "5px 15px",
              "position": "fixed",
              "right": 0,
              "top": 0,
            }
          }
          type="button"
        >
          ×
        </button>
        <div>
          <div
            style={
              Object {
                "WebkitFontSmoothing": "antialiased",
                "backgroundColor": "#fff",
                "border": "1px solid #eee",
                "borderRadius": "2px",
                "color": "#444",
                "fontFamily": "-apple-system, \\".SFNSText-Regular\\", \\"San Francisco\\", BlinkMacSystemFont, \\"Segoe UI\\", \\"Roboto\\", \\"Oxygen\\", \\"Ubuntu\\", \\"Cantarell\\", \\"Fira Sans\\", \\"Droid Sans\\", \\"Helvetica Neue\\", \\"Lucida Grande\\", \\"Arial\\", sans-serif",
                "fontSize": "15px",
                "fontWeight": 300,
                "lineHeight": 1.45,
                "marginBottom": "20px",
                "marginTop": "20px",
                "padding": "20px 40px 40px",
              }
            }
          >
            <div
              style={
                Object {
                  "borderBottom": "1px solid #eee",
                  "marginBottom": 10,
                  "paddingTop": 10,
                }
              }
            >
              <h1
                style={
                  Object {
                    "fontSize": "35px",
                    "margin": 0,
                    "padding": 0,
                  }
                }
              />
              <h2
                style={
                  Object {
                    "fontSize": "22px",
                    "fontWeight": 400,
                    "margin": "0 0 10px 0",
                    "padding": 0,
                  }
                }
              />
            </div>
            <div
              style={
                Object {
                  "marginBottom": 0,
                }
              }
            >
              <H1
                context={Object {}}
                id="test-story"
                key="0"
              >
                <h1
                  id="test-story"
                  style={
                    Object {
                      "WebkitFontSmoothing": "antialiased",
                      "borderBottom": "1px solid #eee",
                      "color": "#444",
                      "fontFamily": "-apple-system, \\".SFNSText-Regular\\", \\"San Francisco\\", BlinkMacSystemFont, \\"Segoe UI\\", \\"Roboto\\", \\"Oxygen\\", \\"Ubuntu\\", \\"Cantarell\\", \\"Fira Sans\\", \\"Droid Sans\\", \\"Helvetica Neue\\", \\"Lucida Grande\\", \\"Arial\\", sans-serif",
                      "fontSize": "40px",
                      "fontWeight": 600,
                      "margin": 0,
                      "padding": 0,
                    }
                  }
                >
                  Test story
                </h1>
              </H1>
              <H2
                context={Object {}}
                id="test-story-with-markdown-info"
                key="1"
              >
                <h2
                  id="test-story-with-markdown-info"
                  style={
                    Object {
                      "WebkitFontSmoothing": "antialiased",
                      "color": "#444",
                      "fontFamily": "-apple-system, \\".SFNSText-Regular\\", \\"San Francisco\\", BlinkMacSystemFont, \\"Segoe UI\\", \\"Roboto\\", \\"Oxygen\\", \\"Ubuntu\\", \\"Cantarell\\", \\"Fira Sans\\", \\"Droid Sans\\", \\"Helvetica Neue\\", \\"Lucida Grande\\", \\"Arial\\", sans-serif",
                      "fontSize": "30px",
                      "fontWeight": 600,
                      "margin": 0,
                      "padding": 0,
                    }
                  }
                >
                  with markdown info
                </h2>
              </H2>
              <P
                context={Object {}}
                key="6"
              >
                <div
                  style={
                    Object {
                      "WebkitFontSmoothing": "antialiased",
                      "color": "#444",
                      "fontFamily": "-apple-system, \\".SFNSText-Regular\\", \\"San Francisco\\", BlinkMacSystemFont, \\"Segoe UI\\", \\"Roboto\\", \\"Oxygen\\", \\"Ubuntu\\", \\"Cantarell\\", \\"Fira Sans\\", \\"Droid Sans\\", \\"Helvetica Neue\\", \\"Lucida Grande\\", \\"Arial\\", sans-serif",
                      "fontSize": "15px",
                    }
                  }
                >
                  containing 
                  <strong
                    key="2"
                  >
                    bold
                  </strong>
                  , 
                  <em
                    key="3"
                  >
                    cursive
                  </em>
                   text, 
                  <code
                    key="4"
                  >
                    code
                  </code>
                   and 
                  <A
                    context={Object {}}
                    href="https://github.com"
                    key="5"
                    title={null}
                  >
                    <a
                      href="https://github.com"
                      rel="noopener noreferrer"
                      style={
                        Object {
                          "color": "#3498db",
                        }
                      }
                      target="_blank"
                    >
                      a link
                    </a>
                  </A>
                </div>
              </P>
            </div>
            <div>
              <h1
                style={
                  Object {
                    "borderBottom": "1px solid #EEE",
                    "fontSize": "25px",
                    "margin": "20px 0 0 0",
                    "padding": "0 0 5px 0",
                  }
                }
              >
                Story Source
              </h1>
              <Pre
                theme={Object {}}
              >
<<<<<<< HEAD
                <ForwardRef>
                  <StyledPre>
                    <pre
                      className="emotion-4 emotion-5"
                    >
                      <div>
                        <Node
                          depth={0}
                          key="0/.0"
                          maxPropArrayLength={3}
                          maxPropObjectKeys={3}
                          maxPropStringLength={50}
                          maxPropsIntoLine={3}
                          node={
                            <div>
                              It's a 
                               story:
=======
                <Styled(pre)>
                  <pre
                    className="emotion-4 emotion-5"
                  >
                    <div>
                      <Node
                        depth={0}
                        key="0/.0"
                        maxPropArrayLength={3}
                        maxPropObjectKeys={3}
                        maxPropStringLength={50}
                        maxPropsIntoLine={3}
                        node={
                          <div>
                            It's a 
                             story:
                            <TestComponent
                              array={
                                Array [
                                  1,
                                  2,
                                  3,
                                ]
                              }
                              bool={true}
                              func={[Function]}
                              number={7}
                              obj={
                                Object {
                                  "a": "a",
                                  "b": "b",
                                }
                              }
                              string="seven"
                            />
                          </div>
                        }
                      >
                        <div>
                          <div
                            style={
                              Object {
                                "paddingLeft": 18,
                                "paddingRight": 3,
                              }
                            }
                          >
                            <span
                              style={
                                Object {
                                  "color": "#444",
                                }
                              }
                            >
                              &lt;
                              div
                            </span>
                            <Props
                              maxPropArrayLength={3}
                              maxPropObjectKeys={3}
                              maxPropStringLength={50}
                              maxPropsIntoLine={3}
                              node={
                                <div>
                                  It's a 
                                   story:
                                  <TestComponent
                                    array={
                                      Array [
                                        1,
                                        2,
                                        3,
                                      ]
                                    }
                                    bool={true}
                                    func={[Function]}
                                    number={7}
                                    obj={
                                      Object {
                                        "a": "a",
                                        "b": "b",
                                      }
                                    }
                                    string="seven"
                                  />
                                </div>
                              }
                              singleLine={false}
                            >
                              <span />
                            </Props>
                            <span
                              style={
                                Object {
                                  "color": "#444",
                                }
                              }
                            >
                              &gt;
                            </span>
                          </div>
                          <Node
                            depth={1}
                            key=".0"
                            maxPropArrayLength={3}
                            maxPropObjectKeys={3}
                            maxPropStringLength={50}
                            maxPropsIntoLine={3}
                            node="It's a "
                          >
                            <div
                              style={
                                Object {
                                  "paddingLeft": 33,
                                  "paddingRight": 3,
                                }
                              }
                            >
                              <span
                                style={
                                  Object {
                                    "color": "#444",
                                  }
                                }
                              >
                                It's a 
                              </span>
                            </div>
                          </Node>
                          <Node
                            depth={1}
                            key=".1"
                            maxPropArrayLength={3}
                            maxPropObjectKeys={3}
                            maxPropStringLength={50}
                            maxPropsIntoLine={3}
                            node={null}
                          >
                            <div
                              style={
                                Object {
                                  "paddingLeft": 33,
                                  "paddingRight": 3,
                                }
                              }
                            >
                              <span
                                style={
                                  Object {
                                    "color": "#444",
                                  }
                                }
                              />
                            </div>
                          </Node>
                          <Node
                            depth={1}
                            key=".2"
                            maxPropArrayLength={3}
                            maxPropObjectKeys={3}
                            maxPropStringLength={50}
                            maxPropsIntoLine={3}
                            node=" story:"
                          >
                            <div
                              style={
                                Object {
                                  "paddingLeft": 33,
                                  "paddingRight": 3,
                                }
                              }
                            >
                              <span
                                style={
                                  Object {
                                    "color": "#444",
                                  }
                                }
                              >
                                 story:
                              </span>
                            </div>
                          </Node>
                          <Node
                            depth={1}
                            key=".3"
                            maxPropArrayLength={3}
                            maxPropObjectKeys={3}
                            maxPropStringLength={50}
                            maxPropsIntoLine={3}
                            node={
>>>>>>> b8be2f43
                              <TestComponent
                                array={
                                  Array [
                                    1,
                                    2,
                                    3,
                                  ]
                                }
                                bool={true}
                                func={[Function]}
                                number={7}
                                obj={
                                  Object {
                                    "a": "a",
                                    "b": "b",
                                  }
                                }
                                string="seven"
                              />
                            }
                          >
                            <div
                              style={
                                Object {
                                  "paddingLeft": 33,
                                  "paddingRight": 3,
                                }
                              }
                            >
                              <span
                                style={
                                  Object {
                                    "color": "#444",
                                  }
                                }
                              >
                                &lt;
                                TestComponent
                              </span>
                              <Props
                                maxPropArrayLength={3}
                                maxPropObjectKeys={3}
                                maxPropStringLength={50}
                                maxPropsIntoLine={3}
                                node={
                                  <TestComponent
                                    array={
                                      Array [
                                        1,
                                        2,
                                        3,
                                      ]
                                    }
                                    bool={true}
                                    func={[Function]}
                                    number={7}
                                    obj={
                                      Object {
                                        "a": "a",
                                        "b": "b",
                                      }
                                    }
                                    string="seven"
                                  />
                                }
                                singleLine={true}
                              >
                                <span>
                                  <span
                                    key="func"
                                  >
                                    <span>
                                      <br />
                                        
                                    </span>
                                    <span
                                      style={Object {}}
                                    >
                                      func
                                    </span>
                                    <span>
                                      =
                                      <span
                                        style={Object {}}
                                      >
                                        {
                                        <PropVal
                                          level={1}
                                          maxPropArrayLength={3}
                                          maxPropObjectKeys={3}
                                          maxPropStringLength={50}
                                          maxPropsIntoLine={3}
                                          theme={Object {}}
                                          val={[Function]}
                                          valueStyles={null}
                                        >
                                          <span
                                            style={
                                              Object {
                                                "color": "#170",
                                              }
                                            }
                                          >
                                            func
                                          </span>
                                        </PropVal>
                                        }
                                      </span>
                                    </span>
                                  </span>
                                  <span
                                    key="obj"
                                  >
                                    <span>
                                      <br />
                                        
                                    </span>
                                    <span
                                      style={Object {}}
                                    >
                                      obj
                                    </span>
                                    <span>
                                      =
                                      <span
                                        style={Object {}}
                                      >
                                        {
                                        <PropVal
                                          level={1}
                                          maxPropArrayLength={3}
                                          maxPropObjectKeys={3}
                                          maxPropStringLength={50}
                                          maxPropsIntoLine={3}
                                          theme={Object {}}
                                          val={
                                            Object {
                                              "a": "a",
                                              "b": "b",
                                            }
                                          }
                                          valueStyles={null}
                                        >
                                          <PreviewObject
                                            level={1}
                                            maxPropObjectKeys={3}
                                            maxPropStringLength={50}
                                            maxPropsIntoLine={3}
                                            val={
                                              Object {
                                                "a": "a",
                                                "b": "b",
                                              }
                                            }
                                            valueStyles={
                                              Object {
                                                "array": Object {
                                                  "color": "#666",
                                                },
                                                "attr": Object {
                                                  "color": "#666",
                                                },
                                                "bool": Object {
                                                  "color": "#a11",
                                                },
                                                "empty": Object {
                                                  "color": "#444",
                                                },
                                                "func": Object {
                                                  "color": "#170",
                                                },
                                                "number": Object {
                                                  "color": "#a11",
                                                },
                                                "object": Object {
                                                  "color": "#666",
                                                },
                                                "string": Object {
                                                  "color": "#22a",
                                                  "wordBreak": "break-word",
                                                },
                                              }
                                            }
                                          >
                                            <span
                                              style={
                                                Object {
                                                  "color": "#666",
                                                }
                                              }
                                            >
                                              {
                                              <span
                                                key="k0/.0"
                                              >
                                                <span
                                                  style={
                                                    Object {
                                                      "color": "#666",
                                                    }
                                                  }
                                                >
                                                  a
                                                </span>
                                              </span>
                                              : 
                                              <PropVal
                                                key="v0/.0"
                                                level={2}
                                                maxPropArrayLength={3}
                                                maxPropObjectKeys={3}
                                                maxPropStringLength={50}
                                                maxPropsIntoLine={3}
                                                theme={Object {}}
                                                val="a"
                                                valueStyles={
                                                  Object {
                                                    "array": Object {
                                                      "color": "#666",
                                                    },
                                                    "attr": Object {
                                                      "color": "#666",
                                                    },
                                                    "bool": Object {
                                                      "color": "#a11",
                                                    },
                                                    "empty": Object {
                                                      "color": "#444",
                                                    },
                                                    "func": Object {
                                                      "color": "#170",
                                                    },
                                                    "number": Object {
                                                      "color": "#a11",
                                                    },
                                                    "object": Object {
                                                      "color": "#666",
                                                    },
                                                    "string": Object {
                                                      "color": "#22a",
                                                      "wordBreak": "break-word",
                                                    },
                                                  }
                                                }
                                              >
                                                <span
                                                  style={
                                                    Object {
                                                      "color": "#22a",
                                                      "wordBreak": "break-word",
                                                    }
                                                  }
                                                >
                                                  'a'
                                                </span>
                                              </PropVal>
                                              ,
                                              <span
                                                key="k1/.0"
                                              >
                                                <span
                                                  style={
                                                    Object {
                                                      "color": "#666",
                                                    }
                                                  }
                                                >
                                                  b
                                                </span>
                                              </span>
                                              : 
                                              <PropVal
                                                key="v1/.0"
                                                level={2}
                                                maxPropArrayLength={3}
                                                maxPropObjectKeys={3}
                                                maxPropStringLength={50}
                                                maxPropsIntoLine={3}
                                                theme={Object {}}
                                                val="b"
                                                valueStyles={
                                                  Object {
                                                    "array": Object {
                                                      "color": "#666",
                                                    },
                                                    "attr": Object {
                                                      "color": "#666",
                                                    },
                                                    "bool": Object {
                                                      "color": "#a11",
                                                    },
                                                    "empty": Object {
                                                      "color": "#444",
                                                    },
                                                    "func": Object {
                                                      "color": "#170",
                                                    },
                                                    "number": Object {
                                                      "color": "#a11",
                                                    },
                                                    "object": Object {
                                                      "color": "#666",
                                                    },
                                                    "string": Object {
                                                      "color": "#22a",
                                                      "wordBreak": "break-word",
                                                    },
                                                  }
                                                }
                                              >
                                                <span
                                                  style={
                                                    Object {
                                                      "color": "#22a",
                                                      "wordBreak": "break-word",
                                                    }
                                                  }
                                                >
                                                  'b'
                                                </span>
                                              </PropVal>
                                              }
                                            </span>
                                          </PreviewObject>
                                        </PropVal>
                                        }
                                      </span>
                                    </span>
                                  </span>
                                  <span
                                    key="array"
                                  >
                                    <span>
                                      <br />
                                        
                                    </span>
                                    <span
                                      style={Object {}}
                                    >
                                      array
                                    </span>
                                    <span>
                                      =
                                      <span
                                        style={Object {}}
                                      >
                                        {
                                        <PropVal
                                          level={1}
                                          maxPropArrayLength={3}
                                          maxPropObjectKeys={3}
                                          maxPropStringLength={50}
                                          maxPropsIntoLine={3}
                                          theme={Object {}}
                                          val={
                                            Array [
                                              1,
                                              2,
                                              3,
                                            ]
                                          }
                                          valueStyles={null}
                                        >
                                          <PreviewArray
                                            level={1}
                                            maxPropArrayLength={3}
                                            maxPropStringLength={50}
                                            maxPropsIntoLine={3}
                                            val={
                                              Array [
                                                1,
                                                2,
                                                3,
                                              ]
                                            }
                                            valueStyles={
                                              Object {
                                                "array": Object {
                                                  "color": "#666",
                                                },
                                                "attr": Object {
                                                  "color": "#666",
                                                },
                                                "bool": Object {
                                                  "color": "#a11",
                                                },
                                                "empty": Object {
                                                  "color": "#444",
                                                },
                                                "func": Object {
                                                  "color": "#170",
                                                },
                                                "number": Object {
                                                  "color": "#a11",
                                                },
                                                "object": Object {
                                                  "color": "#666",
                                                },
                                                "string": Object {
                                                  "color": "#22a",
                                                  "wordBreak": "break-word",
                                                },
                                              }
                                            }
                                          >
                                            <span
                                              style={
                                                Object {
                                                  "color": "#666",
                                                }
                                              }
                                            >
                                              [
                                              <span
                                                key="n0/.0"
                                              >
                                                <PropVal
                                                  level={2}
                                                  maxPropArrayLength={3}
                                                  maxPropObjectKeys={3}
                                                  maxPropStringLength={50}
                                                  maxPropsIntoLine={3}
                                                  theme={Object {}}
                                                  val={1}
                                                  valueStyles={
                                                    Object {
                                                      "array": Object {
                                                        "color": "#666",
                                                      },
                                                      "attr": Object {
                                                        "color": "#666",
                                                      },
                                                      "bool": Object {
                                                        "color": "#a11",
                                                      },
                                                      "empty": Object {
                                                        "color": "#444",
                                                      },
                                                      "func": Object {
                                                        "color": "#170",
                                                      },
                                                      "number": Object {
                                                        "color": "#a11",
                                                      },
                                                      "object": Object {
                                                        "color": "#666",
                                                      },
                                                      "string": Object {
                                                        "color": "#22a",
                                                        "wordBreak": "break-word",
                                                      },
                                                    }
                                                  }
                                                >
                                                  <span
                                                    style={
                                                      Object {
                                                        "color": "#a11",
                                                      }
                                                    }
                                                  >
                                                    1
                                                  </span>
                                                </PropVal>
                                              </span>
                                              ,
                                              <span
                                                key="n1/.0"
                                              >
                                                <PropVal
                                                  level={2}
                                                  maxPropArrayLength={3}
                                                  maxPropObjectKeys={3}
                                                  maxPropStringLength={50}
                                                  maxPropsIntoLine={3}
                                                  theme={Object {}}
                                                  val={2}
                                                  valueStyles={
                                                    Object {
                                                      "array": Object {
                                                        "color": "#666",
                                                      },
                                                      "attr": Object {
                                                        "color": "#666",
                                                      },
                                                      "bool": Object {
                                                        "color": "#a11",
                                                      },
                                                      "empty": Object {
                                                        "color": "#444",
                                                      },
                                                      "func": Object {
                                                        "color": "#170",
                                                      },
                                                      "number": Object {
                                                        "color": "#a11",
                                                      },
                                                      "object": Object {
                                                        "color": "#666",
                                                      },
                                                      "string": Object {
                                                        "color": "#22a",
                                                        "wordBreak": "break-word",
                                                      },
                                                    }
                                                  }
                                                >
                                                  <span
                                                    style={
                                                      Object {
                                                        "color": "#a11",
                                                      }
                                                    }
                                                  >
                                                    2
                                                  </span>
                                                </PropVal>
                                              </span>
                                              ,
                                              <span
                                                key="n2/.0"
                                              >
                                                <PropVal
                                                  level={2}
                                                  maxPropArrayLength={3}
                                                  maxPropObjectKeys={3}
                                                  maxPropStringLength={50}
                                                  maxPropsIntoLine={3}
                                                  theme={Object {}}
                                                  val={3}
                                                  valueStyles={
                                                    Object {
                                                      "array": Object {
                                                        "color": "#666",
                                                      },
                                                      "attr": Object {
                                                        "color": "#666",
                                                      },
                                                      "bool": Object {
                                                        "color": "#a11",
                                                      },
                                                      "empty": Object {
                                                        "color": "#444",
                                                      },
                                                      "func": Object {
                                                        "color": "#170",
                                                      },
                                                      "number": Object {
                                                        "color": "#a11",
                                                      },
                                                      "object": Object {
                                                        "color": "#666",
                                                      },
                                                      "string": Object {
                                                        "color": "#22a",
                                                        "wordBreak": "break-word",
                                                      },
                                                    }
                                                  }
                                                >
                                                  <span
                                                    style={
                                                      Object {
                                                        "color": "#a11",
                                                      }
                                                    }
                                                  >
                                                    3
                                                  </span>
                                                </PropVal>
                                              </span>
                                              ]
                                            </span>
                                          </PreviewArray>
                                        </PropVal>
                                        }
                                      </span>
                                    </span>
                                  </span>
                                  <span
                                    key="number"
                                  >
                                    <span>
                                      <br />
                                        
                                    </span>
                                    <span
                                      style={Object {}}
                                    >
                                      number
                                    </span>
                                    <span>
                                      =
                                      <span
                                        style={Object {}}
                                      >
                                        {
                                        <PropVal
                                          level={1}
                                          maxPropArrayLength={3}
                                          maxPropObjectKeys={3}
                                          maxPropStringLength={50}
                                          maxPropsIntoLine={3}
                                          theme={Object {}}
                                          val={7}
                                          valueStyles={null}
                                        >
                                          <span
                                            style={
                                              Object {
                                                "color": "#a11",
                                              }
                                            }
                                          >
                                            7
                                          </span>
                                        </PropVal>
                                        }
                                      </span>
                                    </span>
                                  </span>
                                  <span
                                    key="string"
                                  >
                                    <span>
                                      <br />
                                        
                                    </span>
                                    <span
                                      style={Object {}}
                                    >
                                      string
                                    </span>
                                    <span>
                                      =
                                      <span
                                        style={Object {}}
                                      >
                                        "
                                        <PropVal
                                          level={1}
                                          maxPropArrayLength={3}
                                          maxPropObjectKeys={3}
                                          maxPropStringLength={50}
                                          maxPropsIntoLine={3}
                                          theme={Object {}}
                                          val="seven"
                                          valueStyles={null}
                                        >
                                          <span
                                            style={
                                              Object {
                                                "color": "#22a",
                                                "wordBreak": "break-word",
                                              }
                                            }
                                          >
                                            seven
                                          </span>
                                        </PropVal>
                                        "
                                      </span>
                                    </span>
                                  </span>
                                  <span
                                    key="bool"
                                  >
                                    <span>
                                      <br />
                                        
                                    </span>
                                    <span
                                      style={Object {}}
                                    >
                                      bool
                                    </span>
                                    <br />
                                  </span>
                                </span>
                              </Props>
                              <span
                                style={
                                  Object {
                                    "color": "#444",
                                  }
                                }
                              >
                                /&gt;
                              </span>
                            </div>
                          </Node>
                          <div
                            style={
                              Object {
                                "paddingLeft": 18,
                                "paddingRight": 3,
                              }
                            }
                          >
                            <span
                              style={
                                Object {
                                  "color": "#444",
                                }
                              }
                            >
                              &lt;/
                              div
                              &gt;
                            </span>
                          </div>
                        </div>
                      </Node>
                    </div>
                    <CopyButton
                      onClick={[Function]}
                      theme={Object {}}
                      toggled={false}
                    >
                      <Styled(button)
                        onClick={[Function]}
                        styles={Object {}}
                      >
                        <button
                          className="emotion-2 emotion-3"
                          onClick={[Function]}
<<<<<<< HEAD
                          overrides={Object {}}
                        >
                          <Button
                            onClick={[Function]}
                            overrides={Object {}}
=======
                        >
                          <Styled(div)
                            toggled={false}
>>>>>>> b8be2f43
                          >
                            <div
                              className="emotion-0 emotion-1"
                            >
                              <div
                                style={
                                  Object {
                                    "marginBottom": 6,
                                  }
                                }
                              >
<<<<<<< HEAD
                                <ContentWrapper
                                  toggled={false}
                                >
                                  <div
                                    className="emotion-0 emotion-1"
                                  >
                                    <div
                                      style={
                                        Object {
                                          "marginBottom": 6,
                                        }
                                      }
                                    >
                                      Copied!
                                    </div>
                                    <div>
                                      Copy
                                    </div>
                                  </div>
                                </ContentWrapper>
                              </ForwardRef>
                            </button>
                          </Button>
                        </ForwardRef>
                      </CopyButton>
                    </pre>
                  </StyledPre>
                </ForwardRef>
=======
                                Copied!
                              </div>
                              <div>
                                Copy
                              </div>
                            </div>
                          </Styled(div)>
                        </button>
                      </Styled(button)>
                    </CopyButton>
                  </pre>
                </Styled(pre)>
>>>>>>> b8be2f43
              </Pre>
            </div>
            <div>
              <h1
                style={
                  Object {
                    "borderBottom": "1px solid #EEE",
                    "fontSize": "25px",
                    "margin": "20px 0 0 0",
                    "padding": "0 0 5px 0",
                  }
                }
              >
                Prop Types
              </h1>
              <div
                key="TestComponent_0"
              >
                <h2
                  style={
                    Object {
                      "margin": "20px 0 0 0",
                    }
                  }
                >
                  "
                  TestComponent
                  " Component
                </h2>
                <Component
                  excludedPropTypes={Array []}
                  maxPropArrayLength={3}
                  maxPropObjectKeys={3}
                  maxPropStringLength={50}
                  type={[Function]}
                >
                  <PropTable
                    excludedPropTypes={Array []}
                    maxPropArrayLength={3}
                    maxPropObjectKeys={3}
                    maxPropStringLength={50}
                    propDefinitions={Array []}
                    type={[Function]}
                  >
                    <small>
                      No propTypes defined!
                    </small>
                  </PropTable>
                </Component>
              </div>
            </div>
          </div>
        </div>
      </div>
    </div>
  </Story>
</deprecated>
`;

exports[`addon Info should render component description 1`] = `
.emotion-4 {
  display: -webkit-box;
  display: -webkit-flex;
  display: -ms-flexbox;
  display: flex;
  -webkit-box-pack: justify;
  -webkit-justify-content: space-between;
  -ms-flex-pack: justify;
  justify-content: space-between;
  -webkit-align-items: center;
  -webkit-box-align: center;
  -ms-flex-align: center;
  align-items: center;
  font-size: .88em;
  font-family: Menlo,Monaco,"Courier New",monospace;
  background-color: #fafafa;
  padding: .5rem;
  line-height: 1.5;
  overflow-x: scroll;
}

.emotion-2 {
  overflow: hidden;
  border: 1px solid #eee;
  border-radius: 3px;
  background-color: #FFFFFF;
  cursor: pointer;
  font-size: 13px;
  padding: 3px 10px;
  -webkit-align-self: flex-start;
  -ms-flex-item-align: start;
  align-self: flex-start;
  -webkit-flex-shrink: 0;
  -ms-flex-negative: 0;
  flex-shrink: 0;
}

.emotion-2:hover {
  background-color: #f4f7fa;
  border-color: #ddd;
}

.emotion-2:active {
  background-color: #e9ecef;
  border-color: #ccc;
}

.emotion-0 {
  -webkit-transition: -webkit-transform .2s ease;
  -webkit-transition: transform .2s ease;
  transition: transform .2s ease;
  height: 16px;
  -webkit-transform: translateY(-100%) translateY(-6px);
  -ms-transform: translateY(-100%) translateY(-6px);
  transform: translateY(-100%) translateY(-6px);
}

<Info>
  <Story
    PropTable={[Function]}
    components={
      Object {
        "a": [Function],
        "code": [Function],
        "h1": [Function],
        "h2": [Function],
        "h3": [Function],
        "h4": [Function],
        "h5": [Function],
        "h6": [Function],
        "li": [Function],
        "p": [Function],
        "ul": [Function],
      }
    }
    context={
      Object {
        "kind": "TestComponent",
        "story": "Basic test",
      }
    }
    excludedPropTypes={Array []}
    info=""
    maxPropArrayLength={3}
    maxPropObjectKeys={3}
    maxPropStringLength={50}
    maxPropsIntoLine={3}
    propTables={null}
    propTablesExclude={Array []}
    showHeader={true}
    showInline={true}
    showSource={true}
    styles={[Function]}
  >
    <div>
      <div>
        <div
          style={
            Object {
              "WebkitFontSmoothing": "antialiased",
              "backgroundColor": "#fff",
              "border": "1px solid #eee",
              "borderRadius": "2px",
              "color": "#444",
              "fontFamily": "-apple-system, \\".SFNSText-Regular\\", \\"San Francisco\\", BlinkMacSystemFont, \\"Segoe UI\\", \\"Roboto\\", \\"Oxygen\\", \\"Ubuntu\\", \\"Cantarell\\", \\"Fira Sans\\", \\"Droid Sans\\", \\"Helvetica Neue\\", \\"Lucida Grande\\", \\"Arial\\", sans-serif",
              "fontSize": "15px",
              "fontWeight": 300,
              "lineHeight": 1.45,
              "marginBottom": "20px",
              "marginTop": "20px",
              "padding": "20px 40px 40px",
            }
          }
        >
          <div
            style={
              Object {
                "borderBottom": "1px solid #eee",
                "marginBottom": 10,
                "paddingTop": 10,
              }
            }
          >
            <h1
              style={
                Object {
                  "fontSize": "35px",
                  "margin": 0,
                  "padding": 0,
                }
              }
            >
              TestComponent
            </h1>
            <h2
              style={
                Object {
                  "fontSize": "22px",
                  "fontWeight": 400,
                  "margin": "0 0 10px 0",
                  "padding": 0,
                }
              }
            >
              Basic test
            </h2>
          </div>
        </div>
      </div>
      <div
        id="story-root"
        style={Object {}}
      >
        <div>
          It's a 
          Basic test
           story:
          <TestComponent
            array={
              Array [
                1,
                2,
                3,
              ]
            }
            bool={true}
            func={[Function]}
            number={7}
            obj={
              Object {
                "a": "a",
                "b": "b",
              }
            }
            string="seven"
          >
            <div>
              <h1>
                function func(x) {
        return x + 1;
      }
              </h1>
              <h2>
                [object Object]
              </h2>
              <h3>
                1,2,3
              </h3>
              <h4>
                7
              </h4>
              <h5>
                seven
              </h5>
              <h6>
                true
              </h6>
              <p>
                undefined
              </p>
              <a
                href="#"
              >
                test
              </a>
              <code>
                storiesOf
              </code>
              <ul>
                <li>
                  1
                </li>
                <li>
                  2
                </li>
              </ul>
            </div>
          </TestComponent>
        </div>
      </div>
      <div>
        <div
          style={
            Object {
              "WebkitFontSmoothing": "antialiased",
              "backgroundColor": "#fff",
              "border": "1px solid #eee",
              "borderRadius": "2px",
              "color": "#444",
              "fontFamily": "-apple-system, \\".SFNSText-Regular\\", \\"San Francisco\\", BlinkMacSystemFont, \\"Segoe UI\\", \\"Roboto\\", \\"Oxygen\\", \\"Ubuntu\\", \\"Cantarell\\", \\"Fira Sans\\", \\"Droid Sans\\", \\"Helvetica Neue\\", \\"Lucida Grande\\", \\"Arial\\", sans-serif",
              "fontSize": "15px",
              "fontWeight": 300,
              "lineHeight": 1.45,
              "marginBottom": "20px",
              "marginTop": "20px",
              "padding": "20px 40px 40px",
            }
          }
        >
          <div>
            Awesome test component description
          </div>
          <div>
            <h1
              style={
                Object {
                  "borderBottom": "1px solid #EEE",
                  "fontSize": "25px",
                  "margin": "20px 0 0 0",
                  "padding": "0 0 5px 0",
                }
              }
            >
              Story Source
            </h1>
            <Pre
              theme={Object {}}
            >
              <Styled(pre)>
                <pre
                  className="emotion-4 emotion-5"
                >
                  <div>
                    <Node
                      depth={0}
                      key="0/.0"
                      maxPropArrayLength={3}
                      maxPropObjectKeys={3}
                      maxPropStringLength={50}
                      maxPropsIntoLine={3}
                      node={
                        <div>
                          It's a 
                          Basic test
                           story:
                          <TestComponent
                            array={
                              Array [
                                1,
                                2,
                                3,
                              ]
                            }
                            bool={true}
                            func={[Function]}
                            number={7}
                            obj={
                              Object {
                                "a": "a",
                                "b": "b",
                              }
                            }
                            string="seven"
                          />
                        </div>
                      }
                    >
                      <div>
                        <div
                          style={
                            Object {
                              "paddingLeft": 18,
                              "paddingRight": 3,
                            }
                          }
                        >
                          <span
                            style={
                              Object {
                                "color": "#444",
                              }
                            }
                          >
                            &lt;
                            div
                          </span>
                          <Props
                            maxPropArrayLength={3}
                            maxPropObjectKeys={3}
                            maxPropStringLength={50}
                            maxPropsIntoLine={3}
                            node={
                              <div>
                                It's a 
                                Basic test
                                 story:
                                <TestComponent
                                  array={
                                    Array [
                                      1,
                                      2,
                                      3,
                                    ]
                                  }
                                  bool={true}
                                  func={[Function]}
                                  number={7}
                                  obj={
                                    Object {
                                      "a": "a",
                                      "b": "b",
                                    }
                                  }
                                  string="seven"
                                />
                              </div>
                            }
                            singleLine={false}
                          >
                            <span />
                          </Props>
                          <span
                            style={
                              Object {
                                "color": "#444",
                              }
                            }
                          >
                            &gt;
                          </span>
                        </div>
                        <Node
                          depth={1}
                          key=".0"
                          maxPropArrayLength={3}
                          maxPropObjectKeys={3}
                          maxPropStringLength={50}
                          maxPropsIntoLine={3}
                          node="It's a "
                        >
                          <div
                            style={
                              Object {
                                "paddingLeft": 33,
                                "paddingRight": 3,
                              }
                            }
                          >
                            <span
                              style={
                                Object {
                                  "color": "#444",
                                }
                              }
                            >
                              It's a 
                            </span>
                          </div>
                        </Node>
                        <Node
                          depth={1}
                          key=".1"
                          maxPropArrayLength={3}
                          maxPropObjectKeys={3}
                          maxPropStringLength={50}
                          maxPropsIntoLine={3}
                          node="Basic test"
                        >
                          <div
                            style={
                              Object {
                                "paddingLeft": 33,
                                "paddingRight": 3,
                              }
                            }
                          >
                            <span
                              style={
                                Object {
                                  "color": "#444",
                                }
                              }
                            >
                              Basic test
                            </span>
                          </div>
                        </Node>
                        <Node
                          depth={1}
                          key=".2"
                          maxPropArrayLength={3}
                          maxPropObjectKeys={3}
                          maxPropStringLength={50}
                          maxPropsIntoLine={3}
                          node=" story:"
                        >
                          <div
                            style={
                              Object {
                                "paddingLeft": 33,
                                "paddingRight": 3,
                              }
                            }
                          >
                            <span
                              style={
                                Object {
                                  "color": "#444",
                                }
                              }
                            >
                               story:
                            </span>
                          </div>
                        </Node>
                        <Node
                          depth={1}
                          key=".3"
                          maxPropArrayLength={3}
                          maxPropObjectKeys={3}
                          maxPropStringLength={50}
                          maxPropsIntoLine={3}
                          node={
                            <TestComponent
                              array={
                                Array [
                                  1,
                                  2,
                                  3,
                                ]
                              }
                              bool={true}
                              func={[Function]}
                              number={7}
                              obj={
                                Object {
                                  "a": "a",
                                  "b": "b",
                                }
                              }
                              string="seven"
                            />
                          }
                        >
                          <div
                            style={
                              Object {
                                "paddingLeft": 33,
                                "paddingRight": 3,
                              }
                            }
                          >
                            <span
                              style={
                                Object {
                                  "color": "#444",
                                }
                              }
                            >
                              &lt;
                              TestComponent
                            </span>
                            <Props
                              maxPropArrayLength={3}
                              maxPropObjectKeys={3}
                              maxPropStringLength={50}
                              maxPropsIntoLine={3}
                              node={
                                <TestComponent
                                  array={
                                    Array [
                                      1,
                                      2,
                                      3,
                                    ]
                                  }
                                  bool={true}
                                  func={[Function]}
                                  number={7}
                                  obj={
                                    Object {
                                      "a": "a",
                                      "b": "b",
                                    }
                                  }
                                  string="seven"
                                />
                              }
                              singleLine={true}
                            >
                              <span>
                                <span
                                  key="func"
                                >
                                  <span>
                                    <br />
                                      
                                  </span>
                                  <span
                                    style={Object {}}
                                  >
                                    func
                                  </span>
                                  <span>
                                    =
                                    <span
                                      style={Object {}}
                                    >
                                      {
                                      <PropVal
                                        level={1}
                                        maxPropArrayLength={3}
                                        maxPropObjectKeys={3}
                                        maxPropStringLength={50}
                                        maxPropsIntoLine={3}
                                        theme={Object {}}
                                        val={[Function]}
                                        valueStyles={null}
                                      >
                                        <span
                                          style={
                                            Object {
                                              "color": "#170",
                                            }
                                          }
                                        >
                                          func
                                        </span>
                                      </PropVal>
                                      }
                                    </span>
                                  </span>
                                </span>
                                <span
                                  key="obj"
                                >
                                  <span>
                                    <br />
                                      
                                  </span>
                                  <span
                                    style={Object {}}
                                  >
                                    obj
                                  </span>
                                  <span>
                                    =
                                    <span
                                      style={Object {}}
                                    >
                                      {
                                      <PropVal
                                        level={1}
                                        maxPropArrayLength={3}
                                        maxPropObjectKeys={3}
                                        maxPropStringLength={50}
                                        maxPropsIntoLine={3}
                                        theme={Object {}}
                                        val={
                                          Object {
                                            "a": "a",
                                            "b": "b",
                                          }
                                        }
                                        valueStyles={null}
                                      >
                                        <PreviewObject
                                          level={1}
                                          maxPropObjectKeys={3}
                                          maxPropStringLength={50}
                                          maxPropsIntoLine={3}
                                          val={
                                            Object {
                                              "a": "a",
                                              "b": "b",
                                            }
                                          }
                                          valueStyles={
                                            Object {
                                              "array": Object {
                                                "color": "#666",
                                              },
                                              "attr": Object {
                                                "color": "#666",
                                              },
                                              "bool": Object {
                                                "color": "#a11",
                                              },
                                              "empty": Object {
                                                "color": "#444",
                                              },
                                              "func": Object {
                                                "color": "#170",
                                              },
                                              "number": Object {
                                                "color": "#a11",
                                              },
                                              "object": Object {
                                                "color": "#666",
                                              },
                                              "string": Object {
                                                "color": "#22a",
                                                "wordBreak": "break-word",
                                              },
                                            }
                                          }
                                        >
                                          <span
                                            style={
                                              Object {
                                                "color": "#666",
                                              }
                                            }
                                          >
                                            {
                                            <span
                                              key="k0/.0"
                                            >
                                              <span
                                                style={
                                                  Object {
                                                    "color": "#666",
                                                  }
                                                }
                                              >
                                                a
                                              </span>
                                            </span>
                                            : 
                                            <PropVal
                                              key="v0/.0"
                                              level={2}
                                              maxPropArrayLength={3}
                                              maxPropObjectKeys={3}
                                              maxPropStringLength={50}
                                              maxPropsIntoLine={3}
                                              theme={Object {}}
                                              val="a"
                                              valueStyles={
                                                Object {
                                                  "array": Object {
                                                    "color": "#666",
                                                  },
                                                  "attr": Object {
                                                    "color": "#666",
                                                  },
                                                  "bool": Object {
                                                    "color": "#a11",
                                                  },
                                                  "empty": Object {
                                                    "color": "#444",
                                                  },
                                                  "func": Object {
                                                    "color": "#170",
                                                  },
                                                  "number": Object {
                                                    "color": "#a11",
                                                  },
                                                  "object": Object {
                                                    "color": "#666",
                                                  },
                                                  "string": Object {
                                                    "color": "#22a",
                                                    "wordBreak": "break-word",
                                                  },
                                                }
                                              }
                                            >
                                              <span
                                                style={
                                                  Object {
                                                    "color": "#22a",
                                                    "wordBreak": "break-word",
                                                  }
                                                }
                                              >
                                                'a'
                                              </span>
                                            </PropVal>
                                            ,
                                            <span
                                              key="k1/.0"
                                            >
                                              <span
                                                style={
                                                  Object {
                                                    "color": "#666",
                                                  }
                                                }
                                              >
                                                b
                                              </span>
                                            </span>
                                            : 
                                            <PropVal
                                              key="v1/.0"
                                              level={2}
                                              maxPropArrayLength={3}
                                              maxPropObjectKeys={3}
                                              maxPropStringLength={50}
                                              maxPropsIntoLine={3}
                                              theme={Object {}}
                                              val="b"
                                              valueStyles={
                                                Object {
                                                  "array": Object {
                                                    "color": "#666",
                                                  },
                                                  "attr": Object {
                                                    "color": "#666",
                                                  },
                                                  "bool": Object {
                                                    "color": "#a11",
                                                  },
                                                  "empty": Object {
                                                    "color": "#444",
                                                  },
                                                  "func": Object {
                                                    "color": "#170",
                                                  },
                                                  "number": Object {
                                                    "color": "#a11",
                                                  },
                                                  "object": Object {
                                                    "color": "#666",
                                                  },
                                                  "string": Object {
                                                    "color": "#22a",
                                                    "wordBreak": "break-word",
                                                  },
                                                }
                                              }
                                            >
                                              <span
                                                style={
                                                  Object {
                                                    "color": "#22a",
                                                    "wordBreak": "break-word",
                                                  }
                                                }
                                              >
                                                'b'
                                              </span>
                                            </PropVal>
                                            }
                                          </span>
                                        </PreviewObject>
                                      </PropVal>
                                      }
                                    </span>
                                  </span>
                                </span>
                                <span
                                  key="array"
                                >
                                  <span>
                                    <br />
                                      
                                  </span>
                                  <span
                                    style={Object {}}
                                  >
                                    array
                                  </span>
                                  <span>
                                    =
                                    <span
                                      style={Object {}}
                                    >
                                      {
                                      <PropVal
                                        level={1}
                                        maxPropArrayLength={3}
                                        maxPropObjectKeys={3}
                                        maxPropStringLength={50}
                                        maxPropsIntoLine={3}
                                        theme={Object {}}
                                        val={
                                          Array [
                                            1,
                                            2,
                                            3,
                                          ]
                                        }
                                        valueStyles={null}
                                      >
                                        <PreviewArray
                                          level={1}
                                          maxPropArrayLength={3}
                                          maxPropStringLength={50}
                                          maxPropsIntoLine={3}
                                          val={
                                            Array [
                                              1,
                                              2,
                                              3,
                                            ]
                                          }
                                          valueStyles={
                                            Object {
                                              "array": Object {
                                                "color": "#666",
                                              },
                                              "attr": Object {
                                                "color": "#666",
                                              },
                                              "bool": Object {
                                                "color": "#a11",
                                              },
                                              "empty": Object {
                                                "color": "#444",
                                              },
                                              "func": Object {
                                                "color": "#170",
                                              },
                                              "number": Object {
                                                "color": "#a11",
                                              },
                                              "object": Object {
                                                "color": "#666",
                                              },
                                              "string": Object {
                                                "color": "#22a",
                                                "wordBreak": "break-word",
                                              },
                                            }
                                          }
                                        >
                                          <span
                                            style={
                                              Object {
                                                "color": "#666",
                                              }
                                            }
                                          >
                                            [
                                            <span
                                              key="n0/.0"
                                            >
                                              <PropVal
                                                level={2}
                                                maxPropArrayLength={3}
                                                maxPropObjectKeys={3}
                                                maxPropStringLength={50}
                                                maxPropsIntoLine={3}
                                                theme={Object {}}
                                                val={1}
                                                valueStyles={
                                                  Object {
                                                    "array": Object {
                                                      "color": "#666",
                                                    },
                                                    "attr": Object {
                                                      "color": "#666",
                                                    },
                                                    "bool": Object {
                                                      "color": "#a11",
                                                    },
                                                    "empty": Object {
                                                      "color": "#444",
                                                    },
                                                    "func": Object {
                                                      "color": "#170",
                                                    },
                                                    "number": Object {
                                                      "color": "#a11",
                                                    },
                                                    "object": Object {
                                                      "color": "#666",
                                                    },
                                                    "string": Object {
                                                      "color": "#22a",
                                                      "wordBreak": "break-word",
                                                    },
                                                  }
                                                }
                                              >
                                                <span
                                                  style={
                                                    Object {
                                                      "color": "#a11",
                                                    }
                                                  }
                                                >
                                                  1
                                                </span>
                                              </PropVal>
                                            </span>
                                            ,
                                            <span
                                              key="n1/.0"
                                            >
                                              <PropVal
                                                level={2}
                                                maxPropArrayLength={3}
                                                maxPropObjectKeys={3}
                                                maxPropStringLength={50}
                                                maxPropsIntoLine={3}
                                                theme={Object {}}
                                                val={2}
                                                valueStyles={
                                                  Object {
                                                    "array": Object {
                                                      "color": "#666",
                                                    },
                                                    "attr": Object {
                                                      "color": "#666",
                                                    },
                                                    "bool": Object {
                                                      "color": "#a11",
                                                    },
                                                    "empty": Object {
                                                      "color": "#444",
                                                    },
                                                    "func": Object {
                                                      "color": "#170",
                                                    },
                                                    "number": Object {
                                                      "color": "#a11",
                                                    },
                                                    "object": Object {
                                                      "color": "#666",
                                                    },
                                                    "string": Object {
                                                      "color": "#22a",
                                                      "wordBreak": "break-word",
                                                    },
                                                  }
                                                }
                                              >
                                                <span
                                                  style={
                                                    Object {
                                                      "color": "#a11",
                                                    }
                                                  }
                                                >
                                                  2
                                                </span>
                                              </PropVal>
                                            </span>
                                            ,
                                            <span
                                              key="n2/.0"
                                            >
                                              <PropVal
                                                level={2}
                                                maxPropArrayLength={3}
                                                maxPropObjectKeys={3}
                                                maxPropStringLength={50}
                                                maxPropsIntoLine={3}
                                                theme={Object {}}
                                                val={3}
                                                valueStyles={
                                                  Object {
                                                    "array": Object {
                                                      "color": "#666",
                                                    },
                                                    "attr": Object {
                                                      "color": "#666",
                                                    },
                                                    "bool": Object {
                                                      "color": "#a11",
                                                    },
                                                    "empty": Object {
                                                      "color": "#444",
                                                    },
                                                    "func": Object {
                                                      "color": "#170",
                                                    },
                                                    "number": Object {
                                                      "color": "#a11",
                                                    },
                                                    "object": Object {
                                                      "color": "#666",
                                                    },
                                                    "string": Object {
                                                      "color": "#22a",
                                                      "wordBreak": "break-word",
                                                    },
                                                  }
                                                }
                                              >
                                                <span
                                                  style={
                                                    Object {
                                                      "color": "#a11",
                                                    }
                                                  }
                                                >
                                                  3
                                                </span>
                                              </PropVal>
                                            </span>
                                            ]
                                          </span>
                                        </PreviewArray>
                                      </PropVal>
                                      }
                                    </span>
                                  </span>
                                </span>
                                <span
                                  key="number"
                                >
                                  <span>
                                    <br />
                                      
                                  </span>
                                  <span
                                    style={Object {}}
                                  >
                                    number
                                  </span>
                                  <span>
                                    =
                                    <span
                                      style={Object {}}
                                    >
                                      {
                                      <PropVal
                                        level={1}
                                        maxPropArrayLength={3}
                                        maxPropObjectKeys={3}
                                        maxPropStringLength={50}
                                        maxPropsIntoLine={3}
                                        theme={Object {}}
                                        val={7}
                                        valueStyles={null}
                                      >
                                        <span
                                          style={
                                            Object {
                                              "color": "#a11",
                                            }
                                          }
                                        >
                                          7
                                        </span>
                                      </PropVal>
                                      }
                                    </span>
                                  </span>
                                </span>
                                <span
                                  key="string"
                                >
                                  <span>
                                    <br />
                                      
                                  </span>
                                  <span
                                    style={Object {}}
                                  >
                                    string
                                  </span>
                                  <span>
                                    =
                                    <span
                                      style={Object {}}
                                    >
                                      "
                                      <PropVal
                                        level={1}
                                        maxPropArrayLength={3}
                                        maxPropObjectKeys={3}
                                        maxPropStringLength={50}
                                        maxPropsIntoLine={3}
                                        theme={Object {}}
                                        val="seven"
                                        valueStyles={null}
                                      >
                                        <span
                                          style={
                                            Object {
                                              "color": "#22a",
                                              "wordBreak": "break-word",
                                            }
                                          }
                                        >
                                          seven
                                        </span>
                                      </PropVal>
                                      "
                                    </span>
                                  </span>
                                </span>
                                <span
                                  key="bool"
                                >
                                  <span>
                                    <br />
                                      
                                  </span>
                                  <span
                                    style={Object {}}
                                  >
                                    bool
                                  </span>
                                  <br />
                                </span>
                              </span>
                            </Props>
                            <span
                              style={
                                Object {
                                  "color": "#444",
                                }
                              }
                            >
                              /&gt;
                            </span>
                          </div>
                        </Node>
                        <div
                          style={
                            Object {
                              "paddingLeft": 18,
                              "paddingRight": 3,
                            }
                          }
                        >
                          <span
                            style={
                              Object {
                                "color": "#444",
                              }
                            }
                          >
                            &lt;/
                            div
                            &gt;
                          </span>
                        </div>
                      </div>
                    </Node>
                  </div>
                  <CopyButton
                    onClick={[Function]}
                    theme={Object {}}
                    toggled={false}
                  >
                    <Styled(button)
                      onClick={[Function]}
                      styles={Object {}}
                    >
                      <button
                        className="emotion-2 emotion-3"
                        onClick={[Function]}
                      >
                        <Styled(div)
                          toggled={false}
                        >
                          <div
                            className="emotion-0 emotion-1"
                          >
                            <div
                              style={
                                Object {
                                  "marginBottom": 6,
                                }
                              }
                            >
                              Copied!
                            </div>
                            <div>
                              Copy
                            </div>
                          </div>
                        </Styled(div)>
                      </button>
                    </Styled(button)>
                  </CopyButton>
                </pre>
              </Styled(pre)>
            </Pre>
          </div>
        </div>
      </div>
    </div>
  </Story>
</Info>
`;<|MERGE_RESOLUTION|>--- conflicted
+++ resolved
@@ -22,8 +22,6 @@
   overflow-x: scroll;
 }
 
-/*# sourceMappingURL=data:application/json;charset=utf-8;base64,eyJ2ZXJzaW9uIjozLCJzb3VyY2VzIjpbInByZS5qcyJdLCJuYW1lcyI6W10sIm1hcHBpbmdzIjoiQUFTa0IiLCJmaWxlIjoicHJlLmpzIiwic291cmNlc0NvbnRlbnQiOlsiaW1wb3J0IFJlYWN0IGZyb20gJ3JlYWN0JztcbmltcG9ydCBQcm9wVHlwZXMgZnJvbSAncHJvcC10eXBlcyc7XG5pbXBvcnQgc3R5bGVkIGZyb20gJ0BlbW90aW9uL3N0eWxlZCc7XG5cbmltcG9ydCBDb3B5QnV0dG9uIGZyb20gJy4vY29weUJ1dHRvbic7XG5pbXBvcnQgY29weSBmcm9tICcuL2NvcHknO1xuXG5jb25zdCBUT0dHTEVfVElNRU9VVCA9IDE4MDA7XG5cbmNvbnN0IFN0eWxlZFByZSA9IHN0eWxlZC5wcmUoXG4gIHtcbiAgICBkaXNwbGF5OiAnZmxleCcsXG4gICAganVzdGlmeUNvbnRlbnQ6ICdzcGFjZS1iZXR3ZWVuJyxcbiAgICBhbGlnbkl0ZW1zOiAnY2VudGVyJyxcbiAgICBmb250U2l6ZTogJy44OGVtJyxcbiAgICBmb250RmFtaWx5OiAnTWVubG8sIE1vbmFjbywgXCJDb3VyaWVyIE5ld1wiLCBtb25vc3BhY2UnLFxuICAgIGJhY2tncm91bmRDb2xvcjogJyNmYWZhZmEnLFxuICAgIHBhZGRpbmc6ICcuNXJlbScsXG4gICAgbGluZUhlaWdodDogMS41LFxuICAgIG92ZXJmbG93WDogJ3Njcm9sbCcsXG4gIH0sXG4gICh7IG92ZXJyaWRlcyB9KSA9PiBvdmVycmlkZXNcbik7XG5cbmNsYXNzIFByZSBleHRlbmRzIFJlYWN0LkNvbXBvbmVudCB7XG4gIHN0YXRlID0ge1xuICAgIGNvcGllZDogZmFsc2UsXG4gIH07XG5cbiAgc2V0UmVmID0gZWxlbSA9PiB7XG4gICAgdGhpcy5wcmUgPSBlbGVtO1xuICB9O1xuXG4gIGhhbmRsZUNsaWNrID0gKCkgPT4ge1xuICAgIGNvbnN0IHRleHQgPSB0aGlzLnByZSAmJiB0aGlzLnByZS5pbm5lclRleHQ7XG5cbiAgICBpZiAoIXRleHQpIHtcbiAgICAgIHJldHVybjtcbiAgICB9XG5cbiAgICBjb3B5KHRleHQpO1xuICAgIHRoaXMuc2V0U3RhdGUoeyBjb3BpZWQ6IHRydWUgfSk7XG5cbiAgICBjbGVhclRpbWVvdXQodGhpcy50aW1lb3V0KTtcblxuICAgIHRoaXMudGltZW91dCA9IHNldFRpbWVvdXQoKCkgPT4ge1xuICAgICAgdGhpcy5zZXRTdGF0ZSh7IGNvcGllZDogZmFsc2UgfSk7XG4gICAgfSwgVE9HR0xFX1RJTUVPVVQpO1xuICB9O1xuXG4gIHJlbmRlcigpIHtcbiAgICBjb25zdCB7IHRoZW1lLCBjaGlsZHJlbiB9ID0gdGhpcy5wcm9wcztcbiAgICBjb25zdCB7IHByZSB9ID0gdGhlbWU7XG4gICAgY29uc3QgeyBjb3BpZWQgfSA9IHRoaXMuc3RhdGU7XG5cbiAgICByZXR1cm4gKFxuICAgICAgPFN0eWxlZFByZSBvdmVycmlkZXM9e3ByZX0+XG4gICAgICAgIDxkaXYgcmVmPXt0aGlzLnNldFJlZn0+e2NoaWxkcmVufTwvZGl2PlxuICAgICAgICA8Q29weUJ1dHRvbiBvbkNsaWNrPXt0aGlzLmhhbmRsZUNsaWNrfSB0b2dnbGVkPXtjb3BpZWR9IC8+XG4gICAgICA8L1N0eWxlZFByZT5cbiAgICApO1xuICB9XG59XG5cblByZS5wcm9wVHlwZXMgPSB7XG4gIGNoaWxkcmVuOiBQcm9wVHlwZXMubm9kZSxcbiAgdGhlbWU6IFByb3BUeXBlcy5zaGFwZSh7XG4gICAgcHJlOiBQcm9wVHlwZXMub2JqZWN0LFxuICB9KSxcbn07XG5cblByZS5kZWZhdWx0UHJvcHMgPSB7XG4gIGNoaWxkcmVuOiBudWxsLFxuICB0aGVtZToge30sXG59O1xuXG5leHBvcnQgZGVmYXVsdCBQcmU7XG4iXX0= */
-
 .emotion-2 {
   overflow: hidden;
   border: 1px solid #eee;
@@ -40,21 +38,15 @@
   flex-shrink: 0;
 }
 
-/*# sourceMappingURL=data:application/json;charset=utf-8;base64,eyJ2ZXJzaW9uIjozLCJzb3VyY2VzIjpbImNvcHlCdXR0b24uanMiXSwibmFtZXMiOltdLCJtYXBwaW5ncyI6IkFBSWUiLCJmaWxlIjoiY29weUJ1dHRvbi5qcyIsInNvdXJjZXNDb250ZW50IjpbImltcG9ydCBSZWFjdCBmcm9tICdyZWFjdCc7XG5pbXBvcnQgUHJvcFR5cGVzIGZyb20gJ3Byb3AtdHlwZXMnO1xuaW1wb3J0IHN0eWxlZCBmcm9tICdAZW1vdGlvbi9zdHlsZWQnO1xuXG5jb25zdCBCdXR0b24gPSBzdHlsZWQuYnV0dG9uKFxuICB7XG4gICAgb3ZlcmZsb3c6ICdoaWRkZW4nLFxuICAgIGJvcmRlcjogJzFweCBzb2xpZCAjZWVlJyxcbiAgICBib3JkZXJSYWRpdXM6IDMsXG4gICAgYmFja2dyb3VuZENvbG9yOiAnI0ZGRkZGRicsXG4gICAgY3Vyc29yOiAncG9pbnRlcicsXG4gICAgZm9udFNpemU6IDEzLFxuICAgIHBhZGRpbmc6ICczcHggMTBweCcsXG4gICAgYWxpZ25TZWxmOiAnZmxleC1zdGFydCcsXG4gICAgZmxleFNocmluazogMCxcblxuICAgICc6aG92ZXInOiB7XG4gICAgICBiYWNrZ3JvdW5kQ29sb3I6ICcjZjRmN2ZhJyxcbiAgICAgIGJvcmRlckNvbG9yOiAnI2RkZCcsXG4gICAgfSxcblxuICAgICc6YWN0aXZlJzoge1xuICAgICAgYmFja2dyb3VuZENvbG9yOiAnI2U5ZWNlZicsXG4gICAgICBib3JkZXJDb2xvcjogJyNjY2MnLFxuICAgIH0sXG4gIH0sXG4gICh7IG92ZXJyaWRlcyB9KSA9PiBvdmVycmlkZXNcbik7XG5cbmNvbnN0IENvbnRlbnRXcmFwcGVyID0gc3R5bGVkLmRpdihcbiAge1xuICAgIHRyYW5zaXRpb246ICd0cmFuc2Zvcm0gLjJzIGVhc2UnLFxuICAgIGhlaWdodDogMTYsXG4gIH0sXG4gICh7IG92ZXJyaWRlcywgdG9nZ2xlZCB9KSA9PiAoe1xuICAgIC4uLm92ZXJyaWRlcyxcbiAgICB0cmFuc2Zvcm06IHRvZ2dsZWQgPyAndHJhbnNsYXRlWSgwcHgpJyA6ICd0cmFuc2xhdGVZKC0xMDAlKSB0cmFuc2xhdGVZKC02cHgpJyxcbiAgfSlcbik7XG5cbmZ1bmN0aW9uIENvcHlCdXR0b24oeyB0aGVtZSwgb25DbGljaywgdG9nZ2xlZCB9KSB7XG4gIGNvbnN0IHsgY29weUJ1dHRvbiA9IHt9LCBjb3B5QnV0dG9uQ29udGVudCB9ID0gdGhlbWU7XG4gIGNvbnN0IHsgdG9nZ2xlVGV4dCA9ICdDb3BpZWQhJywgdGV4dCA9ICdDb3B5JywgLi4uY29weUJ1dHRvblN0eWxlcyB9ID0gY29weUJ1dHRvbjtcblxuICByZXR1cm4gKFxuICAgIDxCdXR0b24gb25DbGljaz17b25DbGlja30gb3ZlcnJpZGVzPXtjb3B5QnV0dG9uU3R5bGVzfT5cbiAgICAgIDxDb250ZW50V3JhcHBlciBvdmVycmlkZXM9e2NvcHlCdXR0b25Db250ZW50fSB0b2dnbGVkPXt0b2dnbGVkfT5cbiAgICAgICAgPGRpdiBzdHlsZT17eyBtYXJnaW5Cb3R0b206IDYgfX0+e3RvZ2dsZVRleHR9PC9kaXY+XG4gICAgICAgIDxkaXY+e3RleHR9PC9kaXY+XG4gICAgICA8L0NvbnRlbnRXcmFwcGVyPlxuICAgIDwvQnV0dG9uPlxuICApO1xufVxuXG5Db3B5QnV0dG9uLnByb3BUeXBlcyA9IHtcbiAgb25DbGljazogUHJvcFR5cGVzLmZ1bmMsXG4gIHRvZ2dsZWQ6IFByb3BUeXBlcy5ib29sLFxuICB0aGVtZTogUHJvcFR5cGVzLnNoYXBlKHtcbiAgICBjb3B5QnV0dG9uOiBQcm9wVHlwZXMub2JqZWN0LFxuICB9KSxcbn07XG5cbkNvcHlCdXR0b24uZGVmYXVsdFByb3BzID0ge1xuICBvbkNsaWNrOiAoKSA9PiB7fSxcbiAgdG9nZ2xlZDogZmFsc2UsXG4gIHRoZW1lOiB7fSxcbn07XG5cbmV4cG9ydCBkZWZhdWx0IENvcHlCdXR0b247XG4iXX0= */
-
 .emotion-2:hover {
   background-color: #f4f7fa;
   border-color: #ddd;
 }
 
-/*# sourceMappingURL=data:application/json;charset=utf-8;base64,eyJ2ZXJzaW9uIjozLCJzb3VyY2VzIjpbImNvcHlCdXR0b24uanMiXSwibmFtZXMiOltdLCJtYXBwaW5ncyI6IkFBSWUiLCJmaWxlIjoiY29weUJ1dHRvbi5qcyIsInNvdXJjZXNDb250ZW50IjpbImltcG9ydCBSZWFjdCBmcm9tICdyZWFjdCc7XG5pbXBvcnQgUHJvcFR5cGVzIGZyb20gJ3Byb3AtdHlwZXMnO1xuaW1wb3J0IHN0eWxlZCBmcm9tICdAZW1vdGlvbi9zdHlsZWQnO1xuXG5jb25zdCBCdXR0b24gPSBzdHlsZWQuYnV0dG9uKFxuICB7XG4gICAgb3ZlcmZsb3c6ICdoaWRkZW4nLFxuICAgIGJvcmRlcjogJzFweCBzb2xpZCAjZWVlJyxcbiAgICBib3JkZXJSYWRpdXM6IDMsXG4gICAgYmFja2dyb3VuZENvbG9yOiAnI0ZGRkZGRicsXG4gICAgY3Vyc29yOiAncG9pbnRlcicsXG4gICAgZm9udFNpemU6IDEzLFxuICAgIHBhZGRpbmc6ICczcHggMTBweCcsXG4gICAgYWxpZ25TZWxmOiAnZmxleC1zdGFydCcsXG4gICAgZmxleFNocmluazogMCxcblxuICAgICc6aG92ZXInOiB7XG4gICAgICBiYWNrZ3JvdW5kQ29sb3I6ICcjZjRmN2ZhJyxcbiAgICAgIGJvcmRlckNvbG9yOiAnI2RkZCcsXG4gICAgfSxcblxuICAgICc6YWN0aXZlJzoge1xuICAgICAgYmFja2dyb3VuZENvbG9yOiAnI2U5ZWNlZicsXG4gICAgICBib3JkZXJDb2xvcjogJyNjY2MnLFxuICAgIH0sXG4gIH0sXG4gICh7IG92ZXJyaWRlcyB9KSA9PiBvdmVycmlkZXNcbik7XG5cbmNvbnN0IENvbnRlbnRXcmFwcGVyID0gc3R5bGVkLmRpdihcbiAge1xuICAgIHRyYW5zaXRpb246ICd0cmFuc2Zvcm0gLjJzIGVhc2UnLFxuICAgIGhlaWdodDogMTYsXG4gIH0sXG4gICh7IG92ZXJyaWRlcywgdG9nZ2xlZCB9KSA9PiAoe1xuICAgIC4uLm92ZXJyaWRlcyxcbiAgICB0cmFuc2Zvcm06IHRvZ2dsZWQgPyAndHJhbnNsYXRlWSgwcHgpJyA6ICd0cmFuc2xhdGVZKC0xMDAlKSB0cmFuc2xhdGVZKC02cHgpJyxcbiAgfSlcbik7XG5cbmZ1bmN0aW9uIENvcHlCdXR0b24oeyB0aGVtZSwgb25DbGljaywgdG9nZ2xlZCB9KSB7XG4gIGNvbnN0IHsgY29weUJ1dHRvbiA9IHt9LCBjb3B5QnV0dG9uQ29udGVudCB9ID0gdGhlbWU7XG4gIGNvbnN0IHsgdG9nZ2xlVGV4dCA9ICdDb3BpZWQhJywgdGV4dCA9ICdDb3B5JywgLi4uY29weUJ1dHRvblN0eWxlcyB9ID0gY29weUJ1dHRvbjtcblxuICByZXR1cm4gKFxuICAgIDxCdXR0b24gb25DbGljaz17b25DbGlja30gb3ZlcnJpZGVzPXtjb3B5QnV0dG9uU3R5bGVzfT5cbiAgICAgIDxDb250ZW50V3JhcHBlciBvdmVycmlkZXM9e2NvcHlCdXR0b25Db250ZW50fSB0b2dnbGVkPXt0b2dnbGVkfT5cbiAgICAgICAgPGRpdiBzdHlsZT17eyBtYXJnaW5Cb3R0b206IDYgfX0+e3RvZ2dsZVRleHR9PC9kaXY+XG4gICAgICAgIDxkaXY+e3RleHR9PC9kaXY+XG4gICAgICA8L0NvbnRlbnRXcmFwcGVyPlxuICAgIDwvQnV0dG9uPlxuICApO1xufVxuXG5Db3B5QnV0dG9uLnByb3BUeXBlcyA9IHtcbiAgb25DbGljazogUHJvcFR5cGVzLmZ1bmMsXG4gIHRvZ2dsZWQ6IFByb3BUeXBlcy5ib29sLFxuICB0aGVtZTogUHJvcFR5cGVzLnNoYXBlKHtcbiAgICBjb3B5QnV0dG9uOiBQcm9wVHlwZXMub2JqZWN0LFxuICB9KSxcbn07XG5cbkNvcHlCdXR0b24uZGVmYXVsdFByb3BzID0ge1xuICBvbkNsaWNrOiAoKSA9PiB7fSxcbiAgdG9nZ2xlZDogZmFsc2UsXG4gIHRoZW1lOiB7fSxcbn07XG5cbmV4cG9ydCBkZWZhdWx0IENvcHlCdXR0b247XG4iXX0= */
-
 .emotion-2:active {
   background-color: #e9ecef;
   border-color: #ccc;
 }
-
-/*# sourceMappingURL=data:application/json;charset=utf-8;base64,eyJ2ZXJzaW9uIjozLCJzb3VyY2VzIjpbImNvcHlCdXR0b24uanMiXSwibmFtZXMiOltdLCJtYXBwaW5ncyI6IkFBSWUiLCJmaWxlIjoiY29weUJ1dHRvbi5qcyIsInNvdXJjZXNDb250ZW50IjpbImltcG9ydCBSZWFjdCBmcm9tICdyZWFjdCc7XG5pbXBvcnQgUHJvcFR5cGVzIGZyb20gJ3Byb3AtdHlwZXMnO1xuaW1wb3J0IHN0eWxlZCBmcm9tICdAZW1vdGlvbi9zdHlsZWQnO1xuXG5jb25zdCBCdXR0b24gPSBzdHlsZWQuYnV0dG9uKFxuICB7XG4gICAgb3ZlcmZsb3c6ICdoaWRkZW4nLFxuICAgIGJvcmRlcjogJzFweCBzb2xpZCAjZWVlJyxcbiAgICBib3JkZXJSYWRpdXM6IDMsXG4gICAgYmFja2dyb3VuZENvbG9yOiAnI0ZGRkZGRicsXG4gICAgY3Vyc29yOiAncG9pbnRlcicsXG4gICAgZm9udFNpemU6IDEzLFxuICAgIHBhZGRpbmc6ICczcHggMTBweCcsXG4gICAgYWxpZ25TZWxmOiAnZmxleC1zdGFydCcsXG4gICAgZmxleFNocmluazogMCxcblxuICAgICc6aG92ZXInOiB7XG4gICAgICBiYWNrZ3JvdW5kQ29sb3I6ICcjZjRmN2ZhJyxcbiAgICAgIGJvcmRlckNvbG9yOiAnI2RkZCcsXG4gICAgfSxcblxuICAgICc6YWN0aXZlJzoge1xuICAgICAgYmFja2dyb3VuZENvbG9yOiAnI2U5ZWNlZicsXG4gICAgICBib3JkZXJDb2xvcjogJyNjY2MnLFxuICAgIH0sXG4gIH0sXG4gICh7IG92ZXJyaWRlcyB9KSA9PiBvdmVycmlkZXNcbik7XG5cbmNvbnN0IENvbnRlbnRXcmFwcGVyID0gc3R5bGVkLmRpdihcbiAge1xuICAgIHRyYW5zaXRpb246ICd0cmFuc2Zvcm0gLjJzIGVhc2UnLFxuICAgIGhlaWdodDogMTYsXG4gIH0sXG4gICh7IG92ZXJyaWRlcywgdG9nZ2xlZCB9KSA9PiAoe1xuICAgIC4uLm92ZXJyaWRlcyxcbiAgICB0cmFuc2Zvcm06IHRvZ2dsZWQgPyAndHJhbnNsYXRlWSgwcHgpJyA6ICd0cmFuc2xhdGVZKC0xMDAlKSB0cmFuc2xhdGVZKC02cHgpJyxcbiAgfSlcbik7XG5cbmZ1bmN0aW9uIENvcHlCdXR0b24oeyB0aGVtZSwgb25DbGljaywgdG9nZ2xlZCB9KSB7XG4gIGNvbnN0IHsgY29weUJ1dHRvbiA9IHt9LCBjb3B5QnV0dG9uQ29udGVudCB9ID0gdGhlbWU7XG4gIGNvbnN0IHsgdG9nZ2xlVGV4dCA9ICdDb3BpZWQhJywgdGV4dCA9ICdDb3B5JywgLi4uY29weUJ1dHRvblN0eWxlcyB9ID0gY29weUJ1dHRvbjtcblxuICByZXR1cm4gKFxuICAgIDxCdXR0b24gb25DbGljaz17b25DbGlja30gb3ZlcnJpZGVzPXtjb3B5QnV0dG9uU3R5bGVzfT5cbiAgICAgIDxDb250ZW50V3JhcHBlciBvdmVycmlkZXM9e2NvcHlCdXR0b25Db250ZW50fSB0b2dnbGVkPXt0b2dnbGVkfT5cbiAgICAgICAgPGRpdiBzdHlsZT17eyBtYXJnaW5Cb3R0b206IDYgfX0+e3RvZ2dsZVRleHR9PC9kaXY+XG4gICAgICAgIDxkaXY+e3RleHR9PC9kaXY+XG4gICAgICA8L0NvbnRlbnRXcmFwcGVyPlxuICAgIDwvQnV0dG9uPlxuICApO1xufVxuXG5Db3B5QnV0dG9uLnByb3BUeXBlcyA9IHtcbiAgb25DbGljazogUHJvcFR5cGVzLmZ1bmMsXG4gIHRvZ2dsZWQ6IFByb3BUeXBlcy5ib29sLFxuICB0aGVtZTogUHJvcFR5cGVzLnNoYXBlKHtcbiAgICBjb3B5QnV0dG9uOiBQcm9wVHlwZXMub2JqZWN0LFxuICB9KSxcbn07XG5cbkNvcHlCdXR0b24uZGVmYXVsdFByb3BzID0ge1xuICBvbkNsaWNrOiAoKSA9PiB7fSxcbiAgdG9nZ2xlZDogZmFsc2UsXG4gIHRoZW1lOiB7fSxcbn07XG5cbmV4cG9ydCBkZWZhdWx0IENvcHlCdXR0b247XG4iXX0= */
 
 .emotion-0 {
   -webkit-transition: -webkit-transform .2s ease;
@@ -65,8 +57,6 @@
   -ms-transform: translateY(-100%) translateY(-6px);
   transform: translateY(-100%) translateY(-6px);
 }
-
-/*# sourceMappingURL=data:application/json;charset=utf-8;base64,eyJ2ZXJzaW9uIjozLCJzb3VyY2VzIjpbImNvcHlCdXR0b24uanMiXSwibmFtZXMiOltdLCJtYXBwaW5ncyI6IkFBNkJ1QiIsImZpbGUiOiJjb3B5QnV0dG9uLmpzIiwic291cmNlc0NvbnRlbnQiOlsiaW1wb3J0IFJlYWN0IGZyb20gJ3JlYWN0JztcbmltcG9ydCBQcm9wVHlwZXMgZnJvbSAncHJvcC10eXBlcyc7XG5pbXBvcnQgc3R5bGVkIGZyb20gJ0BlbW90aW9uL3N0eWxlZCc7XG5cbmNvbnN0IEJ1dHRvbiA9IHN0eWxlZC5idXR0b24oXG4gIHtcbiAgICBvdmVyZmxvdzogJ2hpZGRlbicsXG4gICAgYm9yZGVyOiAnMXB4IHNvbGlkICNlZWUnLFxuICAgIGJvcmRlclJhZGl1czogMyxcbiAgICBiYWNrZ3JvdW5kQ29sb3I6ICcjRkZGRkZGJyxcbiAgICBjdXJzb3I6ICdwb2ludGVyJyxcbiAgICBmb250U2l6ZTogMTMsXG4gICAgcGFkZGluZzogJzNweCAxMHB4JyxcbiAgICBhbGlnblNlbGY6ICdmbGV4LXN0YXJ0JyxcbiAgICBmbGV4U2hyaW5rOiAwLFxuXG4gICAgJzpob3Zlcic6IHtcbiAgICAgIGJhY2tncm91bmRDb2xvcjogJyNmNGY3ZmEnLFxuICAgICAgYm9yZGVyQ29sb3I6ICcjZGRkJyxcbiAgICB9LFxuXG4gICAgJzphY3RpdmUnOiB7XG4gICAgICBiYWNrZ3JvdW5kQ29sb3I6ICcjZTllY2VmJyxcbiAgICAgIGJvcmRlckNvbG9yOiAnI2NjYycsXG4gICAgfSxcbiAgfSxcbiAgKHsgb3ZlcnJpZGVzIH0pID0+IG92ZXJyaWRlc1xuKTtcblxuY29uc3QgQ29udGVudFdyYXBwZXIgPSBzdHlsZWQuZGl2KFxuICB7XG4gICAgdHJhbnNpdGlvbjogJ3RyYW5zZm9ybSAuMnMgZWFzZScsXG4gICAgaGVpZ2h0OiAxNixcbiAgfSxcbiAgKHsgb3ZlcnJpZGVzLCB0b2dnbGVkIH0pID0+ICh7XG4gICAgLi4ub3ZlcnJpZGVzLFxuICAgIHRyYW5zZm9ybTogdG9nZ2xlZCA/ICd0cmFuc2xhdGVZKDBweCknIDogJ3RyYW5zbGF0ZVkoLTEwMCUpIHRyYW5zbGF0ZVkoLTZweCknLFxuICB9KVxuKTtcblxuZnVuY3Rpb24gQ29weUJ1dHRvbih7IHRoZW1lLCBvbkNsaWNrLCB0b2dnbGVkIH0pIHtcbiAgY29uc3QgeyBjb3B5QnV0dG9uID0ge30sIGNvcHlCdXR0b25Db250ZW50IH0gPSB0aGVtZTtcbiAgY29uc3QgeyB0b2dnbGVUZXh0ID0gJ0NvcGllZCEnLCB0ZXh0ID0gJ0NvcHknLCAuLi5jb3B5QnV0dG9uU3R5bGVzIH0gPSBjb3B5QnV0dG9uO1xuXG4gIHJldHVybiAoXG4gICAgPEJ1dHRvbiBvbkNsaWNrPXtvbkNsaWNrfSBvdmVycmlkZXM9e2NvcHlCdXR0b25TdHlsZXN9PlxuICAgICAgPENvbnRlbnRXcmFwcGVyIG92ZXJyaWRlcz17Y29weUJ1dHRvbkNvbnRlbnR9IHRvZ2dsZWQ9e3RvZ2dsZWR9PlxuICAgICAgICA8ZGl2IHN0eWxlPXt7IG1hcmdpbkJvdHRvbTogNiB9fT57dG9nZ2xlVGV4dH08L2Rpdj5cbiAgICAgICAgPGRpdj57dGV4dH08L2Rpdj5cbiAgICAgIDwvQ29udGVudFdyYXBwZXI+XG4gICAgPC9CdXR0b24+XG4gICk7XG59XG5cbkNvcHlCdXR0b24ucHJvcFR5cGVzID0ge1xuICBvbkNsaWNrOiBQcm9wVHlwZXMuZnVuYyxcbiAgdG9nZ2xlZDogUHJvcFR5cGVzLmJvb2wsXG4gIHRoZW1lOiBQcm9wVHlwZXMuc2hhcGUoe1xuICAgIGNvcHlCdXR0b246IFByb3BUeXBlcy5vYmplY3QsXG4gIH0pLFxufTtcblxuQ29weUJ1dHRvbi5kZWZhdWx0UHJvcHMgPSB7XG4gIG9uQ2xpY2s6ICgpID0+IHt9LFxuICB0b2dnbGVkOiBmYWxzZSxcbiAgdGhlbWU6IHt9LFxufTtcblxuZXhwb3J0IGRlZmF1bHQgQ29weUJ1dHRvbjtcbiJdfQ== */
 
 <deprecated>
   <Story
@@ -315,25 +305,6 @@
               <Pre
                 theme={Object {}}
               >
-<<<<<<< HEAD
-                <ForwardRef>
-                  <StyledPre>
-                    <pre
-                      className="emotion-4 emotion-5"
-                    >
-                      <div>
-                        <Node
-                          depth={0}
-                          key="0/.0"
-                          maxPropArrayLength={3}
-                          maxPropObjectKeys={3}
-                          maxPropStringLength={50}
-                          maxPropsIntoLine={3}
-                          node={
-                            <div>
-                              It's a 
-                               story:
-=======
                 <Styled(pre)>
                   <pre
                     className="emotion-4 emotion-5"
@@ -525,7 +496,6 @@
                             maxPropStringLength={50}
                             maxPropsIntoLine={3}
                             node={
->>>>>>> b8be2f43
                               <TestComponent
                                 array={
                                   Array [
@@ -1252,17 +1222,9 @@
                         <button
                           className="emotion-2 emotion-3"
                           onClick={[Function]}
-<<<<<<< HEAD
-                          overrides={Object {}}
-                        >
-                          <Button
-                            onClick={[Function]}
-                            overrides={Object {}}
-=======
                         >
                           <Styled(div)
                             toggled={false}
->>>>>>> b8be2f43
                           >
                             <div
                               className="emotion-0 emotion-1"
@@ -1274,36 +1236,6 @@
                                   }
                                 }
                               >
-<<<<<<< HEAD
-                                <ContentWrapper
-                                  toggled={false}
-                                >
-                                  <div
-                                    className="emotion-0 emotion-1"
-                                  >
-                                    <div
-                                      style={
-                                        Object {
-                                          "marginBottom": 6,
-                                        }
-                                      }
-                                    >
-                                      Copied!
-                                    </div>
-                                    <div>
-                                      Copy
-                                    </div>
-                                  </div>
-                                </ContentWrapper>
-                              </ForwardRef>
-                            </button>
-                          </Button>
-                        </ForwardRef>
-                      </CopyButton>
-                    </pre>
-                  </StyledPre>
-                </ForwardRef>
-=======
                                 Copied!
                               </div>
                               <div>
@@ -1316,7 +1248,6 @@
                     </CopyButton>
                   </pre>
                 </Styled(pre)>
->>>>>>> b8be2f43
               </Pre>
             </div>
             <div>
@@ -1398,8 +1329,6 @@
   overflow-x: scroll;
 }
 
-/*# sourceMappingURL=data:application/json;charset=utf-8;base64,eyJ2ZXJzaW9uIjozLCJzb3VyY2VzIjpbInByZS5qcyJdLCJuYW1lcyI6W10sIm1hcHBpbmdzIjoiQUFTa0IiLCJmaWxlIjoicHJlLmpzIiwic291cmNlc0NvbnRlbnQiOlsiaW1wb3J0IFJlYWN0IGZyb20gJ3JlYWN0JztcbmltcG9ydCBQcm9wVHlwZXMgZnJvbSAncHJvcC10eXBlcyc7XG5pbXBvcnQgc3R5bGVkIGZyb20gJ0BlbW90aW9uL3N0eWxlZCc7XG5cbmltcG9ydCBDb3B5QnV0dG9uIGZyb20gJy4vY29weUJ1dHRvbic7XG5pbXBvcnQgY29weSBmcm9tICcuL2NvcHknO1xuXG5jb25zdCBUT0dHTEVfVElNRU9VVCA9IDE4MDA7XG5cbmNvbnN0IFN0eWxlZFByZSA9IHN0eWxlZC5wcmUoXG4gIHtcbiAgICBkaXNwbGF5OiAnZmxleCcsXG4gICAganVzdGlmeUNvbnRlbnQ6ICdzcGFjZS1iZXR3ZWVuJyxcbiAgICBhbGlnbkl0ZW1zOiAnY2VudGVyJyxcbiAgICBmb250U2l6ZTogJy44OGVtJyxcbiAgICBmb250RmFtaWx5OiAnTWVubG8sIE1vbmFjbywgXCJDb3VyaWVyIE5ld1wiLCBtb25vc3BhY2UnLFxuICAgIGJhY2tncm91bmRDb2xvcjogJyNmYWZhZmEnLFxuICAgIHBhZGRpbmc6ICcuNXJlbScsXG4gICAgbGluZUhlaWdodDogMS41LFxuICAgIG92ZXJmbG93WDogJ3Njcm9sbCcsXG4gIH0sXG4gICh7IG92ZXJyaWRlcyB9KSA9PiBvdmVycmlkZXNcbik7XG5cbmNsYXNzIFByZSBleHRlbmRzIFJlYWN0LkNvbXBvbmVudCB7XG4gIHN0YXRlID0ge1xuICAgIGNvcGllZDogZmFsc2UsXG4gIH07XG5cbiAgc2V0UmVmID0gZWxlbSA9PiB7XG4gICAgdGhpcy5wcmUgPSBlbGVtO1xuICB9O1xuXG4gIGhhbmRsZUNsaWNrID0gKCkgPT4ge1xuICAgIGNvbnN0IHRleHQgPSB0aGlzLnByZSAmJiB0aGlzLnByZS5pbm5lclRleHQ7XG5cbiAgICBpZiAoIXRleHQpIHtcbiAgICAgIHJldHVybjtcbiAgICB9XG5cbiAgICBjb3B5KHRleHQpO1xuICAgIHRoaXMuc2V0U3RhdGUoeyBjb3BpZWQ6IHRydWUgfSk7XG5cbiAgICBjbGVhclRpbWVvdXQodGhpcy50aW1lb3V0KTtcblxuICAgIHRoaXMudGltZW91dCA9IHNldFRpbWVvdXQoKCkgPT4ge1xuICAgICAgdGhpcy5zZXRTdGF0ZSh7IGNvcGllZDogZmFsc2UgfSk7XG4gICAgfSwgVE9HR0xFX1RJTUVPVVQpO1xuICB9O1xuXG4gIHJlbmRlcigpIHtcbiAgICBjb25zdCB7IHRoZW1lLCBjaGlsZHJlbiB9ID0gdGhpcy5wcm9wcztcbiAgICBjb25zdCB7IHByZSB9ID0gdGhlbWU7XG4gICAgY29uc3QgeyBjb3BpZWQgfSA9IHRoaXMuc3RhdGU7XG5cbiAgICByZXR1cm4gKFxuICAgICAgPFN0eWxlZFByZSBvdmVycmlkZXM9e3ByZX0+XG4gICAgICAgIDxkaXYgcmVmPXt0aGlzLnNldFJlZn0+e2NoaWxkcmVufTwvZGl2PlxuICAgICAgICA8Q29weUJ1dHRvbiBvbkNsaWNrPXt0aGlzLmhhbmRsZUNsaWNrfSB0b2dnbGVkPXtjb3BpZWR9IC8+XG4gICAgICA8L1N0eWxlZFByZT5cbiAgICApO1xuICB9XG59XG5cblByZS5wcm9wVHlwZXMgPSB7XG4gIGNoaWxkcmVuOiBQcm9wVHlwZXMubm9kZSxcbiAgdGhlbWU6IFByb3BUeXBlcy5zaGFwZSh7XG4gICAgcHJlOiBQcm9wVHlwZXMub2JqZWN0LFxuICB9KSxcbn07XG5cblByZS5kZWZhdWx0UHJvcHMgPSB7XG4gIGNoaWxkcmVuOiBudWxsLFxuICB0aGVtZToge30sXG59O1xuXG5leHBvcnQgZGVmYXVsdCBQcmU7XG4iXX0= */
-
 .emotion-2 {
   overflow: hidden;
   border: 1px solid #eee;
@@ -1416,21 +1345,15 @@
   flex-shrink: 0;
 }
 
-/*# sourceMappingURL=data:application/json;charset=utf-8;base64,eyJ2ZXJzaW9uIjozLCJzb3VyY2VzIjpbImNvcHlCdXR0b24uanMiXSwibmFtZXMiOltdLCJtYXBwaW5ncyI6IkFBSWUiLCJmaWxlIjoiY29weUJ1dHRvbi5qcyIsInNvdXJjZXNDb250ZW50IjpbImltcG9ydCBSZWFjdCBmcm9tICdyZWFjdCc7XG5pbXBvcnQgUHJvcFR5cGVzIGZyb20gJ3Byb3AtdHlwZXMnO1xuaW1wb3J0IHN0eWxlZCBmcm9tICdAZW1vdGlvbi9zdHlsZWQnO1xuXG5jb25zdCBCdXR0b24gPSBzdHlsZWQuYnV0dG9uKFxuICB7XG4gICAgb3ZlcmZsb3c6ICdoaWRkZW4nLFxuICAgIGJvcmRlcjogJzFweCBzb2xpZCAjZWVlJyxcbiAgICBib3JkZXJSYWRpdXM6IDMsXG4gICAgYmFja2dyb3VuZENvbG9yOiAnI0ZGRkZGRicsXG4gICAgY3Vyc29yOiAncG9pbnRlcicsXG4gICAgZm9udFNpemU6IDEzLFxuICAgIHBhZGRpbmc6ICczcHggMTBweCcsXG4gICAgYWxpZ25TZWxmOiAnZmxleC1zdGFydCcsXG4gICAgZmxleFNocmluazogMCxcblxuICAgICc6aG92ZXInOiB7XG4gICAgICBiYWNrZ3JvdW5kQ29sb3I6ICcjZjRmN2ZhJyxcbiAgICAgIGJvcmRlckNvbG9yOiAnI2RkZCcsXG4gICAgfSxcblxuICAgICc6YWN0aXZlJzoge1xuICAgICAgYmFja2dyb3VuZENvbG9yOiAnI2U5ZWNlZicsXG4gICAgICBib3JkZXJDb2xvcjogJyNjY2MnLFxuICAgIH0sXG4gIH0sXG4gICh7IG92ZXJyaWRlcyB9KSA9PiBvdmVycmlkZXNcbik7XG5cbmNvbnN0IENvbnRlbnRXcmFwcGVyID0gc3R5bGVkLmRpdihcbiAge1xuICAgIHRyYW5zaXRpb246ICd0cmFuc2Zvcm0gLjJzIGVhc2UnLFxuICAgIGhlaWdodDogMTYsXG4gIH0sXG4gICh7IG92ZXJyaWRlcywgdG9nZ2xlZCB9KSA9PiAoe1xuICAgIC4uLm92ZXJyaWRlcyxcbiAgICB0cmFuc2Zvcm06IHRvZ2dsZWQgPyAndHJhbnNsYXRlWSgwcHgpJyA6ICd0cmFuc2xhdGVZKC0xMDAlKSB0cmFuc2xhdGVZKC02cHgpJyxcbiAgfSlcbik7XG5cbmZ1bmN0aW9uIENvcHlCdXR0b24oeyB0aGVtZSwgb25DbGljaywgdG9nZ2xlZCB9KSB7XG4gIGNvbnN0IHsgY29weUJ1dHRvbiA9IHt9LCBjb3B5QnV0dG9uQ29udGVudCB9ID0gdGhlbWU7XG4gIGNvbnN0IHsgdG9nZ2xlVGV4dCA9ICdDb3BpZWQhJywgdGV4dCA9ICdDb3B5JywgLi4uY29weUJ1dHRvblN0eWxlcyB9ID0gY29weUJ1dHRvbjtcblxuICByZXR1cm4gKFxuICAgIDxCdXR0b24gb25DbGljaz17b25DbGlja30gb3ZlcnJpZGVzPXtjb3B5QnV0dG9uU3R5bGVzfT5cbiAgICAgIDxDb250ZW50V3JhcHBlciBvdmVycmlkZXM9e2NvcHlCdXR0b25Db250ZW50fSB0b2dnbGVkPXt0b2dnbGVkfT5cbiAgICAgICAgPGRpdiBzdHlsZT17eyBtYXJnaW5Cb3R0b206IDYgfX0+e3RvZ2dsZVRleHR9PC9kaXY+XG4gICAgICAgIDxkaXY+e3RleHR9PC9kaXY+XG4gICAgICA8L0NvbnRlbnRXcmFwcGVyPlxuICAgIDwvQnV0dG9uPlxuICApO1xufVxuXG5Db3B5QnV0dG9uLnByb3BUeXBlcyA9IHtcbiAgb25DbGljazogUHJvcFR5cGVzLmZ1bmMsXG4gIHRvZ2dsZWQ6IFByb3BUeXBlcy5ib29sLFxuICB0aGVtZTogUHJvcFR5cGVzLnNoYXBlKHtcbiAgICBjb3B5QnV0dG9uOiBQcm9wVHlwZXMub2JqZWN0LFxuICB9KSxcbn07XG5cbkNvcHlCdXR0b24uZGVmYXVsdFByb3BzID0ge1xuICBvbkNsaWNrOiAoKSA9PiB7fSxcbiAgdG9nZ2xlZDogZmFsc2UsXG4gIHRoZW1lOiB7fSxcbn07XG5cbmV4cG9ydCBkZWZhdWx0IENvcHlCdXR0b247XG4iXX0= */
-
 .emotion-2:hover {
   background-color: #f4f7fa;
   border-color: #ddd;
 }
 
-/*# sourceMappingURL=data:application/json;charset=utf-8;base64,eyJ2ZXJzaW9uIjozLCJzb3VyY2VzIjpbImNvcHlCdXR0b24uanMiXSwibmFtZXMiOltdLCJtYXBwaW5ncyI6IkFBSWUiLCJmaWxlIjoiY29weUJ1dHRvbi5qcyIsInNvdXJjZXNDb250ZW50IjpbImltcG9ydCBSZWFjdCBmcm9tICdyZWFjdCc7XG5pbXBvcnQgUHJvcFR5cGVzIGZyb20gJ3Byb3AtdHlwZXMnO1xuaW1wb3J0IHN0eWxlZCBmcm9tICdAZW1vdGlvbi9zdHlsZWQnO1xuXG5jb25zdCBCdXR0b24gPSBzdHlsZWQuYnV0dG9uKFxuICB7XG4gICAgb3ZlcmZsb3c6ICdoaWRkZW4nLFxuICAgIGJvcmRlcjogJzFweCBzb2xpZCAjZWVlJyxcbiAgICBib3JkZXJSYWRpdXM6IDMsXG4gICAgYmFja2dyb3VuZENvbG9yOiAnI0ZGRkZGRicsXG4gICAgY3Vyc29yOiAncG9pbnRlcicsXG4gICAgZm9udFNpemU6IDEzLFxuICAgIHBhZGRpbmc6ICczcHggMTBweCcsXG4gICAgYWxpZ25TZWxmOiAnZmxleC1zdGFydCcsXG4gICAgZmxleFNocmluazogMCxcblxuICAgICc6aG92ZXInOiB7XG4gICAgICBiYWNrZ3JvdW5kQ29sb3I6ICcjZjRmN2ZhJyxcbiAgICAgIGJvcmRlckNvbG9yOiAnI2RkZCcsXG4gICAgfSxcblxuICAgICc6YWN0aXZlJzoge1xuICAgICAgYmFja2dyb3VuZENvbG9yOiAnI2U5ZWNlZicsXG4gICAgICBib3JkZXJDb2xvcjogJyNjY2MnLFxuICAgIH0sXG4gIH0sXG4gICh7IG92ZXJyaWRlcyB9KSA9PiBvdmVycmlkZXNcbik7XG5cbmNvbnN0IENvbnRlbnRXcmFwcGVyID0gc3R5bGVkLmRpdihcbiAge1xuICAgIHRyYW5zaXRpb246ICd0cmFuc2Zvcm0gLjJzIGVhc2UnLFxuICAgIGhlaWdodDogMTYsXG4gIH0sXG4gICh7IG92ZXJyaWRlcywgdG9nZ2xlZCB9KSA9PiAoe1xuICAgIC4uLm92ZXJyaWRlcyxcbiAgICB0cmFuc2Zvcm06IHRvZ2dsZWQgPyAndHJhbnNsYXRlWSgwcHgpJyA6ICd0cmFuc2xhdGVZKC0xMDAlKSB0cmFuc2xhdGVZKC02cHgpJyxcbiAgfSlcbik7XG5cbmZ1bmN0aW9uIENvcHlCdXR0b24oeyB0aGVtZSwgb25DbGljaywgdG9nZ2xlZCB9KSB7XG4gIGNvbnN0IHsgY29weUJ1dHRvbiA9IHt9LCBjb3B5QnV0dG9uQ29udGVudCB9ID0gdGhlbWU7XG4gIGNvbnN0IHsgdG9nZ2xlVGV4dCA9ICdDb3BpZWQhJywgdGV4dCA9ICdDb3B5JywgLi4uY29weUJ1dHRvblN0eWxlcyB9ID0gY29weUJ1dHRvbjtcblxuICByZXR1cm4gKFxuICAgIDxCdXR0b24gb25DbGljaz17b25DbGlja30gb3ZlcnJpZGVzPXtjb3B5QnV0dG9uU3R5bGVzfT5cbiAgICAgIDxDb250ZW50V3JhcHBlciBvdmVycmlkZXM9e2NvcHlCdXR0b25Db250ZW50fSB0b2dnbGVkPXt0b2dnbGVkfT5cbiAgICAgICAgPGRpdiBzdHlsZT17eyBtYXJnaW5Cb3R0b206IDYgfX0+e3RvZ2dsZVRleHR9PC9kaXY+XG4gICAgICAgIDxkaXY+e3RleHR9PC9kaXY+XG4gICAgICA8L0NvbnRlbnRXcmFwcGVyPlxuICAgIDwvQnV0dG9uPlxuICApO1xufVxuXG5Db3B5QnV0dG9uLnByb3BUeXBlcyA9IHtcbiAgb25DbGljazogUHJvcFR5cGVzLmZ1bmMsXG4gIHRvZ2dsZWQ6IFByb3BUeXBlcy5ib29sLFxuICB0aGVtZTogUHJvcFR5cGVzLnNoYXBlKHtcbiAgICBjb3B5QnV0dG9uOiBQcm9wVHlwZXMub2JqZWN0LFxuICB9KSxcbn07XG5cbkNvcHlCdXR0b24uZGVmYXVsdFByb3BzID0ge1xuICBvbkNsaWNrOiAoKSA9PiB7fSxcbiAgdG9nZ2xlZDogZmFsc2UsXG4gIHRoZW1lOiB7fSxcbn07XG5cbmV4cG9ydCBkZWZhdWx0IENvcHlCdXR0b247XG4iXX0= */
-
 .emotion-2:active {
   background-color: #e9ecef;
   border-color: #ccc;
 }
-
-/*# sourceMappingURL=data:application/json;charset=utf-8;base64,eyJ2ZXJzaW9uIjozLCJzb3VyY2VzIjpbImNvcHlCdXR0b24uanMiXSwibmFtZXMiOltdLCJtYXBwaW5ncyI6IkFBSWUiLCJmaWxlIjoiY29weUJ1dHRvbi5qcyIsInNvdXJjZXNDb250ZW50IjpbImltcG9ydCBSZWFjdCBmcm9tICdyZWFjdCc7XG5pbXBvcnQgUHJvcFR5cGVzIGZyb20gJ3Byb3AtdHlwZXMnO1xuaW1wb3J0IHN0eWxlZCBmcm9tICdAZW1vdGlvbi9zdHlsZWQnO1xuXG5jb25zdCBCdXR0b24gPSBzdHlsZWQuYnV0dG9uKFxuICB7XG4gICAgb3ZlcmZsb3c6ICdoaWRkZW4nLFxuICAgIGJvcmRlcjogJzFweCBzb2xpZCAjZWVlJyxcbiAgICBib3JkZXJSYWRpdXM6IDMsXG4gICAgYmFja2dyb3VuZENvbG9yOiAnI0ZGRkZGRicsXG4gICAgY3Vyc29yOiAncG9pbnRlcicsXG4gICAgZm9udFNpemU6IDEzLFxuICAgIHBhZGRpbmc6ICczcHggMTBweCcsXG4gICAgYWxpZ25TZWxmOiAnZmxleC1zdGFydCcsXG4gICAgZmxleFNocmluazogMCxcblxuICAgICc6aG92ZXInOiB7XG4gICAgICBiYWNrZ3JvdW5kQ29sb3I6ICcjZjRmN2ZhJyxcbiAgICAgIGJvcmRlckNvbG9yOiAnI2RkZCcsXG4gICAgfSxcblxuICAgICc6YWN0aXZlJzoge1xuICAgICAgYmFja2dyb3VuZENvbG9yOiAnI2U5ZWNlZicsXG4gICAgICBib3JkZXJDb2xvcjogJyNjY2MnLFxuICAgIH0sXG4gIH0sXG4gICh7IG92ZXJyaWRlcyB9KSA9PiBvdmVycmlkZXNcbik7XG5cbmNvbnN0IENvbnRlbnRXcmFwcGVyID0gc3R5bGVkLmRpdihcbiAge1xuICAgIHRyYW5zaXRpb246ICd0cmFuc2Zvcm0gLjJzIGVhc2UnLFxuICAgIGhlaWdodDogMTYsXG4gIH0sXG4gICh7IG92ZXJyaWRlcywgdG9nZ2xlZCB9KSA9PiAoe1xuICAgIC4uLm92ZXJyaWRlcyxcbiAgICB0cmFuc2Zvcm06IHRvZ2dsZWQgPyAndHJhbnNsYXRlWSgwcHgpJyA6ICd0cmFuc2xhdGVZKC0xMDAlKSB0cmFuc2xhdGVZKC02cHgpJyxcbiAgfSlcbik7XG5cbmZ1bmN0aW9uIENvcHlCdXR0b24oeyB0aGVtZSwgb25DbGljaywgdG9nZ2xlZCB9KSB7XG4gIGNvbnN0IHsgY29weUJ1dHRvbiA9IHt9LCBjb3B5QnV0dG9uQ29udGVudCB9ID0gdGhlbWU7XG4gIGNvbnN0IHsgdG9nZ2xlVGV4dCA9ICdDb3BpZWQhJywgdGV4dCA9ICdDb3B5JywgLi4uY29weUJ1dHRvblN0eWxlcyB9ID0gY29weUJ1dHRvbjtcblxuICByZXR1cm4gKFxuICAgIDxCdXR0b24gb25DbGljaz17b25DbGlja30gb3ZlcnJpZGVzPXtjb3B5QnV0dG9uU3R5bGVzfT5cbiAgICAgIDxDb250ZW50V3JhcHBlciBvdmVycmlkZXM9e2NvcHlCdXR0b25Db250ZW50fSB0b2dnbGVkPXt0b2dnbGVkfT5cbiAgICAgICAgPGRpdiBzdHlsZT17eyBtYXJnaW5Cb3R0b206IDYgfX0+e3RvZ2dsZVRleHR9PC9kaXY+XG4gICAgICAgIDxkaXY+e3RleHR9PC9kaXY+XG4gICAgICA8L0NvbnRlbnRXcmFwcGVyPlxuICAgIDwvQnV0dG9uPlxuICApO1xufVxuXG5Db3B5QnV0dG9uLnByb3BUeXBlcyA9IHtcbiAgb25DbGljazogUHJvcFR5cGVzLmZ1bmMsXG4gIHRvZ2dsZWQ6IFByb3BUeXBlcy5ib29sLFxuICB0aGVtZTogUHJvcFR5cGVzLnNoYXBlKHtcbiAgICBjb3B5QnV0dG9uOiBQcm9wVHlwZXMub2JqZWN0LFxuICB9KSxcbn07XG5cbkNvcHlCdXR0b24uZGVmYXVsdFByb3BzID0ge1xuICBvbkNsaWNrOiAoKSA9PiB7fSxcbiAgdG9nZ2xlZDogZmFsc2UsXG4gIHRoZW1lOiB7fSxcbn07XG5cbmV4cG9ydCBkZWZhdWx0IENvcHlCdXR0b247XG4iXX0= */
 
 .emotion-0 {
   -webkit-transition: -webkit-transform .2s ease;
@@ -1441,8 +1364,6 @@
   -ms-transform: translateY(-100%) translateY(-6px);
   transform: translateY(-100%) translateY(-6px);
 }
-
-/*# sourceMappingURL=data:application/json;charset=utf-8;base64,eyJ2ZXJzaW9uIjozLCJzb3VyY2VzIjpbImNvcHlCdXR0b24uanMiXSwibmFtZXMiOltdLCJtYXBwaW5ncyI6IkFBNkJ1QiIsImZpbGUiOiJjb3B5QnV0dG9uLmpzIiwic291cmNlc0NvbnRlbnQiOlsiaW1wb3J0IFJlYWN0IGZyb20gJ3JlYWN0JztcbmltcG9ydCBQcm9wVHlwZXMgZnJvbSAncHJvcC10eXBlcyc7XG5pbXBvcnQgc3R5bGVkIGZyb20gJ0BlbW90aW9uL3N0eWxlZCc7XG5cbmNvbnN0IEJ1dHRvbiA9IHN0eWxlZC5idXR0b24oXG4gIHtcbiAgICBvdmVyZmxvdzogJ2hpZGRlbicsXG4gICAgYm9yZGVyOiAnMXB4IHNvbGlkICNlZWUnLFxuICAgIGJvcmRlclJhZGl1czogMyxcbiAgICBiYWNrZ3JvdW5kQ29sb3I6ICcjRkZGRkZGJyxcbiAgICBjdXJzb3I6ICdwb2ludGVyJyxcbiAgICBmb250U2l6ZTogMTMsXG4gICAgcGFkZGluZzogJzNweCAxMHB4JyxcbiAgICBhbGlnblNlbGY6ICdmbGV4LXN0YXJ0JyxcbiAgICBmbGV4U2hyaW5rOiAwLFxuXG4gICAgJzpob3Zlcic6IHtcbiAgICAgIGJhY2tncm91bmRDb2xvcjogJyNmNGY3ZmEnLFxuICAgICAgYm9yZGVyQ29sb3I6ICcjZGRkJyxcbiAgICB9LFxuXG4gICAgJzphY3RpdmUnOiB7XG4gICAgICBiYWNrZ3JvdW5kQ29sb3I6ICcjZTllY2VmJyxcbiAgICAgIGJvcmRlckNvbG9yOiAnI2NjYycsXG4gICAgfSxcbiAgfSxcbiAgKHsgb3ZlcnJpZGVzIH0pID0+IG92ZXJyaWRlc1xuKTtcblxuY29uc3QgQ29udGVudFdyYXBwZXIgPSBzdHlsZWQuZGl2KFxuICB7XG4gICAgdHJhbnNpdGlvbjogJ3RyYW5zZm9ybSAuMnMgZWFzZScsXG4gICAgaGVpZ2h0OiAxNixcbiAgfSxcbiAgKHsgb3ZlcnJpZGVzLCB0b2dnbGVkIH0pID0+ICh7XG4gICAgLi4ub3ZlcnJpZGVzLFxuICAgIHRyYW5zZm9ybTogdG9nZ2xlZCA/ICd0cmFuc2xhdGVZKDBweCknIDogJ3RyYW5zbGF0ZVkoLTEwMCUpIHRyYW5zbGF0ZVkoLTZweCknLFxuICB9KVxuKTtcblxuZnVuY3Rpb24gQ29weUJ1dHRvbih7IHRoZW1lLCBvbkNsaWNrLCB0b2dnbGVkIH0pIHtcbiAgY29uc3QgeyBjb3B5QnV0dG9uID0ge30sIGNvcHlCdXR0b25Db250ZW50IH0gPSB0aGVtZTtcbiAgY29uc3QgeyB0b2dnbGVUZXh0ID0gJ0NvcGllZCEnLCB0ZXh0ID0gJ0NvcHknLCAuLi5jb3B5QnV0dG9uU3R5bGVzIH0gPSBjb3B5QnV0dG9uO1xuXG4gIHJldHVybiAoXG4gICAgPEJ1dHRvbiBvbkNsaWNrPXtvbkNsaWNrfSBvdmVycmlkZXM9e2NvcHlCdXR0b25TdHlsZXN9PlxuICAgICAgPENvbnRlbnRXcmFwcGVyIG92ZXJyaWRlcz17Y29weUJ1dHRvbkNvbnRlbnR9IHRvZ2dsZWQ9e3RvZ2dsZWR9PlxuICAgICAgICA8ZGl2IHN0eWxlPXt7IG1hcmdpbkJvdHRvbTogNiB9fT57dG9nZ2xlVGV4dH08L2Rpdj5cbiAgICAgICAgPGRpdj57dGV4dH08L2Rpdj5cbiAgICAgIDwvQ29udGVudFdyYXBwZXI+XG4gICAgPC9CdXR0b24+XG4gICk7XG59XG5cbkNvcHlCdXR0b24ucHJvcFR5cGVzID0ge1xuICBvbkNsaWNrOiBQcm9wVHlwZXMuZnVuYyxcbiAgdG9nZ2xlZDogUHJvcFR5cGVzLmJvb2wsXG4gIHRoZW1lOiBQcm9wVHlwZXMuc2hhcGUoe1xuICAgIGNvcHlCdXR0b246IFByb3BUeXBlcy5vYmplY3QsXG4gIH0pLFxufTtcblxuQ29weUJ1dHRvbi5kZWZhdWx0UHJvcHMgPSB7XG4gIG9uQ2xpY2s6ICgpID0+IHt9LFxuICB0b2dnbGVkOiBmYWxzZSxcbiAgdGhlbWU6IHt9LFxufTtcblxuZXhwb3J0IGRlZmF1bHQgQ29weUJ1dHRvbjtcbiJdfQ== */
 
 <deprecated>
   <Story
@@ -1784,25 +1705,6 @@
               <Pre
                 theme={Object {}}
               >
-<<<<<<< HEAD
-                <ForwardRef>
-                  <StyledPre>
-                    <pre
-                      className="emotion-4 emotion-5"
-                    >
-                      <div>
-                        <Node
-                          depth={0}
-                          key="0/.0"
-                          maxPropArrayLength={3}
-                          maxPropObjectKeys={3}
-                          maxPropStringLength={50}
-                          maxPropsIntoLine={3}
-                          node={
-                            <div>
-                              It's a 
-                               story:
-=======
                 <Styled(pre)>
                   <pre
                     className="emotion-4 emotion-5"
@@ -1994,7 +1896,6 @@
                             maxPropStringLength={50}
                             maxPropsIntoLine={3}
                             node={
->>>>>>> b8be2f43
                               <TestComponent
                                 array={
                                   Array [
@@ -2721,17 +2622,9 @@
                         <button
                           className="emotion-2 emotion-3"
                           onClick={[Function]}
-<<<<<<< HEAD
-                          overrides={Object {}}
-                        >
-                          <Button
-                            onClick={[Function]}
-                            overrides={Object {}}
-=======
                         >
                           <Styled(div)
                             toggled={false}
->>>>>>> b8be2f43
                           >
                             <div
                               className="emotion-0 emotion-1"
@@ -2743,36 +2636,6 @@
                                   }
                                 }
                               >
-<<<<<<< HEAD
-                                <ContentWrapper
-                                  toggled={false}
-                                >
-                                  <div
-                                    className="emotion-0 emotion-1"
-                                  >
-                                    <div
-                                      style={
-                                        Object {
-                                          "marginBottom": 6,
-                                        }
-                                      }
-                                    >
-                                      Copied!
-                                    </div>
-                                    <div>
-                                      Copy
-                                    </div>
-                                  </div>
-                                </ContentWrapper>
-                              </ForwardRef>
-                            </button>
-                          </Button>
-                        </ForwardRef>
-                      </CopyButton>
-                    </pre>
-                  </StyledPre>
-                </ForwardRef>
-=======
                                 Copied!
                               </div>
                               <div>
@@ -2785,7 +2648,6 @@
                     </CopyButton>
                   </pre>
                 </Styled(pre)>
->>>>>>> b8be2f43
               </Pre>
             </div>
             <div>
