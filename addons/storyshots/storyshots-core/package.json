--- conflicted
+++ resolved
@@ -33,13 +33,6 @@
     "regenerator-runtime": "^0.12.1"
   },
   "devDependencies": {
-<<<<<<< HEAD
-=======
-    "@storybook/addon-actions": "4.2.0-alpha.5",
-    "@storybook/addon-links": "4.2.0-alpha.5",
-    "@storybook/addons": "4.2.0-alpha.1",
-    "@storybook/react": "4.2.0-alpha.5",
->>>>>>> 03c4c0f6
     "enzyme-to-json": "^3.3.4",
     "react": "^16.7.0-alpha.2"
   },
