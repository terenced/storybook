--- conflicted
+++ resolved
@@ -35,17 +35,10 @@
     "read-pkg-up": "^4.0.0"
   },
   "devDependencies": {
-<<<<<<< HEAD
-    "@storybook/addon-actions": "4.0.0-rc.6",
-    "@storybook/addon-links": "4.0.0-rc.6",
-    "@storybook/addons": "4.0.0-rc.6",
-    "@storybook/react": "4.0.0-rc.6",
-=======
     "@storybook/addon-actions": "4.0.0",
     "@storybook/addon-links": "4.0.0",
     "@storybook/addons": "4.0.0",
     "@storybook/react": "4.0.0",
->>>>>>> edcff0e3
     "enzyme-to-json": "^3.3.4",
     "react": "^16.6.0"
   }
