{
  "name": "@storybook/addon-storyshots",
  "version": "4.2.0-alpha.9",
  "description": "StoryShots is a Jest Snapshot Testing Addon for Storybook.",
  "keywords": [
    "addon",
    "storybook"
  ],
  "homepage": "https://github.com/storybooks/storybook/tree/master/addons/storyshorts/storyshots-core",
  "bugs": {
    "url": "https://github.com/storybooks/storybook/issues"
  },
  "repository": {
    "type": "git",
    "url": "https://github.com/storybooks/storybook.git"
  },
  "license": "MIT",
  "main": "dist/index.js",
  "jsnext:main": "src/index.js",
  "scripts": {
    "build-storybook": "build-storybook",
    "example": "jest storyshot.test",
    "prepare": "node ../../../scripts/prepare.js",
    "storybook": "start-storybook -p 6006"
  },
  "dependencies": {
<<<<<<< HEAD
    "@storybook/addons": "4.2.0-alpha.8",
    "core-js": "^2.6.1",
=======
    "@storybook/addons": "4.2.0-alpha.9",
    "core-js": "^2.5.7",
>>>>>>> 08017ca1
    "glob": "^7.1.3",
    "global": "^4.3.2",
    "jest-specific-snapshot": "^1.0.0",
    "read-pkg-up": "^4.0.0",
    "regenerator-runtime": "^0.12.1"
  },
  "devDependencies": {
<<<<<<< HEAD
=======
    "@storybook/addon-actions": "4.2.0-alpha.9",
    "@storybook/addon-links": "4.2.0-alpha.9",
    "@storybook/react": "4.2.0-alpha.9",
>>>>>>> 08017ca1
    "enzyme-to-json": "^3.3.4",
    "react": "^16.7.0"
  },
  "publishConfig": {
    "access": "public"
  }
}<|MERGE_RESOLUTION|>--- conflicted
+++ resolved
@@ -24,13 +24,8 @@
     "storybook": "start-storybook -p 6006"
   },
   "dependencies": {
-<<<<<<< HEAD
-    "@storybook/addons": "4.2.0-alpha.8",
+    "@storybook/addons": "4.2.0-alpha.9",
     "core-js": "^2.6.1",
-=======
-    "@storybook/addons": "4.2.0-alpha.9",
-    "core-js": "^2.5.7",
->>>>>>> 08017ca1
     "glob": "^7.1.3",
     "global": "^4.3.2",
     "jest-specific-snapshot": "^1.0.0",
@@ -38,12 +33,6 @@
     "regenerator-runtime": "^0.12.1"
   },
   "devDependencies": {
-<<<<<<< HEAD
-=======
-    "@storybook/addon-actions": "4.2.0-alpha.9",
-    "@storybook/addon-links": "4.2.0-alpha.9",
-    "@storybook/react": "4.2.0-alpha.9",
->>>>>>> 08017ca1
     "enzyme-to-json": "^3.3.4",
     "react": "^16.7.0"
   },
