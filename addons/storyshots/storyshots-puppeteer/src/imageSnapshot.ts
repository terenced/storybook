--- conflicted
+++ resolved
@@ -4,10 +4,9 @@
 
 expect.extend({ toMatchImageSnapshot });
 
-<<<<<<< HEAD
 export const imageSnapshot = (customConfig: Partial<ImageSnapshotConfig> = {}) => {
   const config = { ...defaultImageSnapshotConfig, ...customConfig };
-  const { getMatchOptions, getScreenshotOptions, beforeScreenshot } = config;
+  const { getMatchOptions, getScreenshotOptions, beforeScreenshot, afterScreenshot } = config;
 
   return puppeteerTest({
     ...config,
@@ -15,114 +14,8 @@
       expect.assertions(1);
       await beforeScreenshot(page, options);
       const image = await page.screenshot(getScreenshotOptions(options));
+      await afterScreenshot({ image, context: options.context });
       expect(image).toMatchImageSnapshot(getMatchOptions(options));
     },
   });
-=======
-// We consider taking the full page is a reasonable default.
-const defaultScreenshotOptions = () => ({ fullPage: true, encoding: 'base64' } as const);
-
-const noop: () => undefined = () => undefined;
-const asyncNoop: () => Promise<undefined> = async () => undefined;
-
-const defaultConfig: ImageSnapshotConfig = {
-  storybookUrl: 'http://localhost:6006',
-  chromeExecutablePath: undefined,
-  getMatchOptions: noop,
-  getScreenshotOptions: defaultScreenshotOptions,
-  beforeScreenshot: noop,
-  afterScreenshot: noop,
-  getGotoOptions: noop,
-  customizePage: asyncNoop,
-  getCustomBrowser: undefined,
-  setupTimeout: 15000,
-  testTimeout: 15000,
-};
-
-export const imageSnapshot = (customConfig: Partial<ImageSnapshotConfig> = {}) => {
-  const {
-    storybookUrl,
-    chromeExecutablePath,
-    getMatchOptions,
-    getScreenshotOptions,
-    beforeScreenshot,
-    afterScreenshot,
-    getGotoOptions,
-    customizePage,
-    getCustomBrowser,
-    setupTimeout,
-    testTimeout,
-  } = { ...defaultConfig, ...customConfig };
-
-  let browser: Browser; // holds ref to browser. (ie. Chrome)
-  let page: Page; // Hold ref to the page to screenshot.
-
-  const testFn = async ({ context }: any) => {
-    const { kind, framework, name } = context;
-    if (framework === 'react-native') {
-      // Skip tests since we de not support RN image snapshots.
-      logger.error(
-        "It seems you are running imageSnapshot on RN app and it's not supported. Skipping test."
-      );
-
-      return;
-    }
-    const url = constructUrl(storybookUrl, kind, name);
-
-    if (!browser || !page) {
-      logger.error(
-        `Error when generating image snapshot for test ${kind} - ${name} : It seems the headless browser is not running.`
-      );
-
-      throw new Error('no-headless-browser-running');
-    }
-
-    expect.assertions(1);
-
-    let image;
-    try {
-      await customizePage(page);
-      await page.goto(url, getGotoOptions({ context, url }));
-      await beforeScreenshot(page, { context, url });
-      image = await page.screenshot(getScreenshotOptions({ context, url }));
-      await afterScreenshot({ image, context });
-    } catch (e) {
-      logger.error(
-        `Error when connecting to ${url}, did you start or build the storybook first? A storybook instance should be running or a static version should be built when using image snapshot feature.`
-      );
-      throw e;
-    }
-
-    expect(image).toMatchImageSnapshot(getMatchOptions({ context, url }));
-  };
-  testFn.timeout = testTimeout;
-
-  testFn.afterAll = async () => {
-    if (getCustomBrowser && page) {
-      await page.close();
-    } else if (browser) {
-      await browser.close();
-    }
-  };
-
-  const beforeAll = async () => {
-    if (getCustomBrowser) {
-      browser = await getCustomBrowser();
-    } else {
-      // eslint-disable-next-line global-require
-      const puppeteer = require('puppeteer');
-      // add some options "no-sandbox" to make it work properly on some Linux systems as proposed here: https://github.com/Googlechrome/puppeteer/issues/290#issuecomment-322851507
-      browser = await puppeteer.launch({
-        args: ['--no-sandbox ', '--disable-setuid-sandbox', '--disable-dev-shm-usage'],
-        executablePath: chromeExecutablePath,
-      });
-    }
-
-    page = await browser.newPage();
-  };
-  beforeAll.timeout = setupTimeout;
-  testFn.beforeAll = beforeAll;
-
-  return testFn;
->>>>>>> 014d1f88
 };