--- conflicted
+++ resolved
@@ -1,10 +1,6 @@
 {
   "name": "@storybook/addon-google-analytics",
-<<<<<<< HEAD
-  "version": "5.2.0-beta.43",
-=======
   "version": "5.2.0-beta.46",
->>>>>>> 22deb2fe
   "description": "Storybook addon for google analytics",
   "keywords": [
     "addon",
@@ -24,13 +20,8 @@
     "prepare": "node ../../scripts/prepare.js"
   },
   "dependencies": {
-<<<<<<< HEAD
-    "@storybook/addons": "5.2.0-beta.43",
-    "@storybook/core-events": "5.2.0-beta.43",
-=======
     "@storybook/addons": "5.2.0-beta.46",
     "@storybook/core-events": "5.2.0-beta.46",
->>>>>>> 22deb2fe
     "core-js": "^3.0.1",
     "global": "^4.3.2",
     "react-ga": "^2.5.7"
