{
  "name": "@storybook/addon-google-analytics",
  "version": "5.0.0-alpha.5",
  "description": "Storybook addon for google analytics",
  "keywords": [
    "addon",
    "storybook"
  ],
  "homepage": "https://github.com/storybooks/storybook/tree/master/addons/google-analytics",
  "bugs": {
    "url": "https://github.com/storybooks/storybook/issues"
  },
  "repository": {
    "type": "git",
    "url": "https://github.com/storybooks/storybook.git"
  },
  "license": "MIT",
  "jsnext:main": "src/index.js",
  "scripts": {
    "prepare": "node ../../scripts/prepare.js"
  },
  "dependencies": {
<<<<<<< HEAD
    "@storybook/addons": "5.0.0-alpha.4",
    "@storybook/core-events": "5.0.0-alpha.4",
    "core-js": "^2.6.2",
=======
    "@storybook/addons": "5.0.0-alpha.5",
    "@storybook/core-events": "5.0.0-alpha.5",
    "core-js": "^2.6.1",
>>>>>>> 2176cc52
    "global": "^4.3.2",
    "react-ga": "^2.5.3"
  },
  "publishConfig": {
    "access": "public"
  }
}<|MERGE_RESOLUTION|>--- conflicted
+++ resolved
@@ -20,15 +20,9 @@
     "prepare": "node ../../scripts/prepare.js"
   },
   "dependencies": {
-<<<<<<< HEAD
-    "@storybook/addons": "5.0.0-alpha.4",
-    "@storybook/core-events": "5.0.0-alpha.4",
-    "core-js": "^2.6.2",
-=======
     "@storybook/addons": "5.0.0-alpha.5",
     "@storybook/core-events": "5.0.0-alpha.5",
-    "core-js": "^2.6.1",
->>>>>>> 2176cc52
+    "core-js": "^2.6.2",
     "global": "^4.3.2",
     "react-ga": "^2.5.3"
   },
