--- conflicted
+++ resolved
@@ -1,10 +1,6 @@
 {
   "name": "@storybook/addon-jest",
-<<<<<<< HEAD
-  "version": "5.0.0-beta.2",
-=======
   "version": "5.0.0-beta.3",
->>>>>>> 247dd6a3
   "description": "React storybook addon that show component jest report",
   "keywords": [
     "addon",
@@ -31,17 +27,10 @@
     "prepare": "node ../../scripts/prepare.js"
   },
   "dependencies": {
-<<<<<<< HEAD
-    "@storybook/addons": "5.0.0-beta.2",
-    "@storybook/components": "5.0.0-beta.2",
-    "@storybook/core-events": "5.0.0-beta.2",
-    "@storybook/theming": "5.0.0-beta.2",
-=======
     "@storybook/addons": "5.0.0-beta.3",
     "@storybook/components": "5.0.0-beta.3",
     "@storybook/core-events": "5.0.0-beta.3",
     "@storybook/theming": "5.0.0-beta.3",
->>>>>>> 247dd6a3
     "core-js": "^2.6.2",
     "global": "^4.3.2",
     "prop-types": "^15.6.2",
