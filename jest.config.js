module.exports = {
  cacheDirectory: '.cache/jest',
  clearMocks: true,
  moduleNameMapper: {
    // non-js files
    '\\.(jpg|jpeg|png|gif|eot|otf|webp|svg|ttf|woff|woff2|mp4|webm|wav|mp3|m4a|aac|oga)$':
      '<rootDir>/__mocks__/fileMock.js',
    '\\.(css|scss)$': '<rootDir>/__mocks__/styleMock.js',
    '\\.(md)$': '<rootDir>/__mocks__/htmlMock.js',
<<<<<<< HEAD
    '@storybook/addons$': '<rootDir>/lib/addons/src',
    '@storybook/core/client$': '<rootDir>/lib/core/client.ts',
    '@storybook/core$': '<rootDir>/lib/core/src',
    '@storybook/ui$': '<rootDir>/lib/ui/src',
    '@storybook/components$': '<rootDir>/lib/components/src',
    '@storybook/theming$': '<rootDir>/lib/theming/src',
    '@storybook/api$': '<rootDir>/lib/api/src',
    '@storybook/channel-postmessage$': '<rootDir>/lib/channel-postmessage/src',
    '@storybook/channel-websocket$': '<rootDir>/lib/channel-websocket/src',
    '@storybook/channels$': '<rootDir>/lib/channels/src',
    '@storybook/client-api$': '<rootDir>/lib/client-api/src',
    '@storybook/client-logger$': '<rootDir>/lib/client-logger/src',
    '@storybook/core-events$': '<rootDir>/lib/core-events/src',
    '@storybook/node-logger$': '<rootDir>/lib/node-logger/src',
    '@storybook/router$': '<rootDir>/lib/router/src',
    '@storybook/cli$': '<rootDir>/lib/cli/src',
    '@storybook/angular$': '<rootDir>/app/angular/src/client/index',
    '@storybook/ember$': '<rootDir>/app/ember/src/client/index',
    '@storybook/html$': '<rootDir>/app/html/src/client/index',
    '@storybook/marko$': '<rootDir>/app/marko/src/client/index',
    '@storybook/mithril$': '<rootDir>/app/mithril/src/client/index',
    '@storybook/polymer$': '<rootDir>/app/polymer/src/client/index',
    '@storybook/preact$': '<rootDir>/app/preact/src/client/index',
    '@storybook/react$': '<rootDir>/app/react/src/client/index',
    '@storybook/react-native$': '<rootDir>/app/react/-nativesrc/client/index',
    '@storybook/react-native-server$': '<rootDir>/app/react-native-server/src/client/index',
    '@storybook/riot$': '<rootDir>/app/riot/src/client/index',
    '@storybook/svelte$': '<rootDir>/app/svelte/src/client/index',
    '@storybook/vue$': '<rootDir>/app/vue/src/client/index',
    '@storybook/addon-viewport$': '<rootDir>/addons/viewport/preview.mjs',
    '@storybook/addon-centered/([a-z]*])$': '<rootDir>/addons/centered/$1.mjs',
    '@storybook/addon-storyshots$': '<rootDir>/addons/storyshots/storyshots-core/src',
    '@storybook/addon-storyshots-puppeteer$':
      '<rootDir>/addons/storyshots/storyshots-puppeteer/src',
    '@storybook/addon-([a-z]*)$': '<rootDir>/addons/$1/src',
    'core-js/es6/reflect': 'core-js/es/reflect',
    'core-js/es7/reflect': 'core-js/proposals/reflect-metadata',
    // 'core-js/object': 'core-js/es',
=======

    // core-js v2 to v3 mapping
    'core-js/modules/es6.(.*)': 'core-js/modules/es.$1',
    'core-js/modules/es7.(.*)': 'core-js/modules/esnext.$1',
    'core-js/library/fn/(.*)': `core-js/features/$1`,
    'core-js/es5/(.*)': `core-js/es/$1`,
    'core-js/es6/(.*)': `core-js/es/$1`,
    'core-js/es7/reflect': `core-js/proposals/reflect-metadata`,
    'core-js/es7/(.*)': `core-js/proposals/$1`,
    'core-js/object$/': `core-js/es/object`,
    'core-js/object/(.*)': `core-js/es/object/$1`,
    'babel-runtime/core-js/(.*)': `core-js/es/$1`,
    // 'babel-runtime/core-js/object/assign'
    'core-js/library/fn/object/assign': 'core-js/es/object/assign',
>>>>>>> a80daf49
  },
  projects: [
    '<rootDir>',
    '<rootDir>/examples/cra-kitchen-sink',
    '<rootDir>/examples/cra-ts-kitchen-sink',
    '<rootDir>/examples/html-kitchen-sink',
    '<rootDir>/examples/riot-kitchen-sink',
    '<rootDir>/examples/svelte-kitchen-sink',
    '<rootDir>/examples/vue-kitchen-sink',
    '<rootDir>/examples/angular-cli',
    '<rootDir>/examples/preact-kitchen-sink',
  ],
  roots: [
    '<rootDir>/addons',
    '<rootDir>/app',
    '<rootDir>/lib',
    '<rootDir>/examples/official-storybook',
  ],
  transform: {
    '^.+\\.jsx?$': '<rootDir>/scripts/babel-jest.js',
    '^.+\\.mjs$': '<rootDir>/scripts/babel-jest.js',
    '^.+\\.tsx?$': '<rootDir>/scripts/babel-jest.js',
  },
  testMatch: ['**/__tests__/**/*.[jt]s?(x)', '**/?(*.)+(spec|test).[jt]s?(x)'],
  testPathIgnorePatterns: [
    '/node_modules/',
    '/dist/',
    'addon-jest.test.js',
    '/cli/test/',
    '/examples/cra-kitchen-sink/src/*',
    '/examples/cra-react15/src/*',
    '/examples/cra-ts-kitchen-sink/src/components/*',
    '/examples/angular-cli/src/app/*',
  ],
  collectCoverage: false,
  collectCoverageFrom: [
    'app/**/*.{js,jsx,ts,tsx}',
    'lib/**/*.{js,jsx,ts,tsx}',
    'addons/**/*.{js,jsx,ts,tsx}',
  ],
  coveragePathIgnorePatterns: [
    '/node_modules/',
    '/cli/test/',
    '/dist/',
    '/generators/',
    '/dll/',
    '/__mocks__ /',
  ],
  snapshotSerializers: ['jest-emotion', 'enzyme-to-json/serializer'],
  coverageDirectory: 'coverage',
  setupFilesAfterEnv: ['./scripts/jest.init.js'],
  coverageReporters: ['lcov'],
  testEnvironment: 'jest-environment-jsdom-thirteen',
  setupFiles: ['raf/polyfill'],
  testURL: 'http://localhost',
  modulePathIgnorePatterns: ['/dist/.*/__mocks__/'],
  moduleFileExtensions: ['js', 'mjs', 'jsx', 'ts', 'tsx', 'json', 'node'],
  watchPlugins: ['jest-watch-typeahead/filename', 'jest-watch-typeahead/testname'],
};<|MERGE_RESOLUTION|>--- conflicted
+++ resolved
@@ -7,7 +7,7 @@
       '<rootDir>/__mocks__/fileMock.js',
     '\\.(css|scss)$': '<rootDir>/__mocks__/styleMock.js',
     '\\.(md)$': '<rootDir>/__mocks__/htmlMock.js',
-<<<<<<< HEAD
+
     '@storybook/addons$': '<rootDir>/lib/addons/src',
     '@storybook/core/client$': '<rootDir>/lib/core/client.ts',
     '@storybook/core$': '<rootDir>/lib/core/src',
@@ -43,11 +43,8 @@
     '@storybook/addon-storyshots-puppeteer$':
       '<rootDir>/addons/storyshots/storyshots-puppeteer/src',
     '@storybook/addon-([a-z]*)$': '<rootDir>/addons/$1/src',
-    'core-js/es6/reflect': 'core-js/es/reflect',
-    'core-js/es7/reflect': 'core-js/proposals/reflect-metadata',
-    // 'core-js/object': 'core-js/es',
-=======
 
+    
     // core-js v2 to v3 mapping
     'core-js/modules/es6.(.*)': 'core-js/modules/es.$1',
     'core-js/modules/es7.(.*)': 'core-js/modules/esnext.$1',
@@ -61,7 +58,6 @@
     'babel-runtime/core-js/(.*)': `core-js/es/$1`,
     // 'babel-runtime/core-js/object/assign'
     'core-js/library/fn/object/assign': 'core-js/es/object/assign',
->>>>>>> a80daf49
   },
   projects: [
     '<rootDir>',
