{
  "name": "@storybook/channel-postmessage",
<<<<<<< HEAD
  "version": "5.2.0-beta.32",
=======
  "version": "5.3.0-alpha.17",
>>>>>>> aae55a4b
  "description": "",
  "keywords": [
    "storybook"
  ],
  "homepage": "https://github.com/storybookjs/storybook/tree/master/lib/channel-postmessage",
  "bugs": {
    "url": "https://github.com/storybookjs/storybook/issues"
  },
  "repository": {
    "type": "git",
    "url": "https://github.com/storybookjs/storybook.git",
    "directory": "lib/channel-postmessage"
  },
  "license": "MIT",
  "files": [
    "dist/**/*",
    "README.md",
    "*.js",
    "*.d.ts"
  ],
  "main": "dist/index.js",
  "types": "dist/index.d.ts",
  "scripts": {
    "prepare": "node ../../scripts/prepare.js"
  },
  "dependencies": {
<<<<<<< HEAD
    "@storybook/channels": "5.2.0-beta.32",
    "@storybook/client-logger": "5.2.0-beta.32",
=======
    "@storybook/channels": "5.3.0-alpha.17",
    "@storybook/client-logger": "5.3.0-alpha.17",
>>>>>>> aae55a4b
    "core-js": "^3.0.1",
    "global": "^4.3.2",
    "telejson": "^3.0.3"
  },
  "publishConfig": {
    "access": "public"
  }
}<|MERGE_RESOLUTION|>--- conflicted
+++ resolved
@@ -1,10 +1,6 @@
 {
   "name": "@storybook/channel-postmessage",
-<<<<<<< HEAD
-  "version": "5.2.0-beta.32",
-=======
   "version": "5.3.0-alpha.17",
->>>>>>> aae55a4b
   "description": "",
   "keywords": [
     "storybook"
@@ -31,13 +27,8 @@
     "prepare": "node ../../scripts/prepare.js"
   },
   "dependencies": {
-<<<<<<< HEAD
-    "@storybook/channels": "5.2.0-beta.32",
-    "@storybook/client-logger": "5.2.0-beta.32",
-=======
     "@storybook/channels": "5.3.0-alpha.17",
     "@storybook/client-logger": "5.3.0-alpha.17",
->>>>>>> aae55a4b
     "core-js": "^3.0.1",
     "global": "^4.3.2",
     "telejson": "^3.0.3"
