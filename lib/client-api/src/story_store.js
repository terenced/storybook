--- conflicted
+++ resolved
@@ -2,22 +2,14 @@
 import { history, document } from 'global';
 import EventEmitter from 'eventemitter3';
 import qs from 'qs';
-<<<<<<< HEAD
+import memoize from 'memoizerific';
+import debounce from 'lodash.debounce';
+import { stripIndents } from 'common-tags';
+
 import Events from '@storybook/core-events';
 import { logger } from '@storybook/client-logger';
 import { toId } from '@storybook/router/utils';
-import debounce from 'lodash.debounce';
-import { stripIndents } from 'common-tags';
-=======
-import memoize from 'memoizerific';
-import debounce from 'lodash.debounce';
-import { stripIndents } from 'common-tags';
-
-import Events from '@storybook/core-events';
-import { logger } from '@storybook/client-logger';
-
-import toId from './id';
->>>>>>> c4b6bf03
+
 import pathToId from './pathToId';
 
 // TODO: these are copies from components/nav/lib
@@ -290,7 +282,7 @@
     }
 
     const { story } = data;
-    return () => story();
+    return story;
   }
 
   removeStoryKind(kind) {
