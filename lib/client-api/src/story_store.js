/* eslint no-underscore-dangle: 0 */
import EventEmitter from 'eventemitter3';
import memoize from 'memoizerific';
import debounce from 'lodash/debounce';
import { stripIndents } from 'common-tags';

import Events from '@storybook/core-events';
import { logger } from '@storybook/client-logger';

// TODO: these are copies from components/nav/lib
// refactor to DRY

const toKey = input =>
  input.replace(/[^a-z0-9]+([a-z0-9])/gi, (...params) => params[1].toUpperCase());

const toChild = it => ({ ...it });

let count = 0;

function getId() {
  count += 1;
  return count;
}

const toExtracted = obj =>
  Object.entries(obj).reduce((acc, [key, value]) => {
    if (typeof value === 'function') {
      return acc;
    }
    if (Array.isArray(value)) {
      return Object.assign(acc, { [key]: value.slice().sort() });
    }
    return Object.assign(acc, { [key]: value });
  }, {});

export default class StoryStore extends EventEmitter {
  constructor(params) {
    super();

    this._legacydata = {};
    this._data = {};
    this._revision = 0;
    this._selection = {};
    this._channel = params.channel;
  }

  setChannel = channel => {
    this._channel = channel;
  };

  // NEW apis
<<<<<<< HEAD

=======
>>>>>>> a0b5c9c7
  fromId = id => {
    try {
      const data = this._data[id];

      if (!data || !data.getDecorated) {
        return null;
      }

      return data;
    } catch (e) {
      logger.warn('failed to get story:', this._data);
      logger.error(e);
      return {};
    }
  };

  setSeparators(data) {
    this.separators = data;
  }

  raw() {
    return Object.values(this._data)
      .filter(i => !!i.getDecorated)
      .map(({ id }) => this.fromId(id));
  }

  extract() {
    // removes function values from all stories so they are safe to transport over the channel
    return Object.entries(this._data).reduce(
      (a, [k, v]) => Object.assign(a, { [k]: toExtracted(v) }),
      {}
    );
  }

<<<<<<< HEAD
  setSelection = ({ storyId, viewMode }) => {
    this._selection = { storyId, viewMode };
=======
  setSelection = ({ storyId }) => {
    this._selection = { storyId };
>>>>>>> a0b5c9c7
    setTimeout(() => this.emit(Events.STORY_RENDER), 1);
  };

  getSelection = () => this._selection;

  remove = id => {
    const { _data } = this;
    delete _data[id];
  };

  addStory(
    { id, kind, name, storyFn: original, parameters = {} },
    { getDecorators, applyDecorators }
  ) {
    const { _data } = this;

    if (_data[id]) {
      logger.warn(stripIndents`
        Story with id ${id} already exists in the store!

        Perhaps you added the same story twice, or you have a name collision?
        Story ids need to be unique -- ensure you aren't using the same names modolo url-sanitization.
      `);
    }

    const identification = {
      id,
      kind,
      name,
      story: name, // legacy
    };

    // immutable original storyFn
    const getOriginal = () => original;

    // lazily decorate the story when it's loaded
    const getDecorated = memoize(1)(() => applyDecorators(getOriginal(), getDecorators()));

    const storyFn = p => getDecorated()({ ...identification, parameters: { ...parameters, ...p } });

    _data[id] = toChild({
      ...identification,

      getDecorated,
      getOriginal,
      storyFn,

      parameters,
    });

    // LEGACY DATA
    this.addLegacyStory({ kind, name, storyFn, parameters });

    // LET'S SEND IT TO THE MANAGER
    this.pushToManager();
  }

  pushToManager = debounce(() => {
    if (this._channel) {
      const stories = this.extract();

      // send to the parent frame.
      this._channel.emit(Events.SET_STORIES, { stories });
    }
  }, 0);

  // OLD apis
  getRevision() {
    return this._revision;
  }

  incrementRevision() {
    this._revision += 1;
  }

  addLegacyStory({ kind, name, storyFn, parameters = {} }) {
    const k = toKey(kind);
    if (!this._legacydata[k]) {
      this._legacydata[k] = {
        kind,
        fileName: parameters.fileName,
        index: getId(),
        stories: {},
      };
    }

    this._legacydata[k].stories[toKey(name)] = {
      name,
      // kind,
      index: getId(),
      story: storyFn,
      parameters,
    };
  }

  getStoryKinds() {
    return Object.values(this._legacydata)
      .filter(kind => Object.keys(kind.stories).length > 0)
      .sort((info1, info2) => info1.index - info2.index)
      .map(info => info.kind);
  }

  getStories(kind) {
    const key = toKey(kind);
    if (!this._legacydata[key]) {
      return [];
    }

    return Object.keys(this._legacydata[key].stories)
      .map(name => this._legacydata[key].stories[name])
      .sort((info1, info2) => info1.index - info2.index)
      .map(info => info.name);
  }

  getStoryFileName(kind) {
    const key = toKey(kind);
    const storiesKind = this._legacydata[key];
    if (!storiesKind) {
      return null;
    }

    return storiesKind.fileName;
  }

  getStoryAndParameters(kind, name) {
    if (!kind || !name) {
      return null;
    }

    const storiesKind = this._legacydata[toKey(kind)];
    if (!storiesKind) {
      return null;
    }

    const storyInfo = storiesKind.stories[toKey(name)];
    if (!storyInfo) {
      return null;
    }

    const { story, parameters } = storyInfo;
    return {
      story,
      parameters,
    };
  }

  getStory(kind, name) {
    const data = this.getStoryAndParameters(kind, name);
    return data && data.story;
  }

  getStoryWithContext(kind, name) {
    const data = this.getStoryAndParameters(kind, name);
    if (!data) {
      return null;
    }

    const { story } = data;
    return story;
  }

  removeStoryKind(kind) {
    if (this.hasStoryKind(kind)) {
      this._legacydata[toKey(kind)].stories = {};
    }
  }

  hasStoryKind(kind) {
    return Boolean(this._legacydata[toKey(kind)]);
  }

  hasStory(kind, name) {
    return Boolean(this.getStory(kind, name));
  }

  dumpStoryBook() {
    const data = this.getStoryKinds().map(kind => ({
      kind,
      stories: this.getStories(kind),
    }));

    return data;
  }

  size() {
    return Object.keys(this._legacydata).length;
  }

  clean() {
    this.getStoryKinds().forEach(kind => delete this._legacydata[toKey(kind)]);
  }
}<|MERGE_RESOLUTION|>--- conflicted
+++ resolved
@@ -49,10 +49,6 @@
   };
 
   // NEW apis
-<<<<<<< HEAD
-
-=======
->>>>>>> a0b5c9c7
   fromId = id => {
     try {
       const data = this._data[id];
@@ -87,13 +83,8 @@
     );
   }
 
-<<<<<<< HEAD
   setSelection = ({ storyId, viewMode }) => {
     this._selection = { storyId, viewMode };
-=======
-  setSelection = ({ storyId }) => {
-    this._selection = { storyId };
->>>>>>> a0b5c9c7
     setTimeout(() => this.emit(Events.STORY_RENDER), 1);
   };
 
