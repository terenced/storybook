--- conflicted
+++ resolved
@@ -21,14 +21,9 @@
     "prepare": "node ../../scripts/prepare.js"
   },
   "dependencies": {
-<<<<<<< HEAD
-    "@storybook/channels": "5.1.0-alpha.5",
-    "@storybook/api": "5.1.0-alpha.5",
-    "@storybook/client-logger": "5.1.0-alpha.5",
-=======
     "@storybook/channels": "5.1.0-alpha.6",
+    "@storybook/api": "5.1.0-alpha.6",
     "@storybook/client-logger": "5.1.0-alpha.6",
->>>>>>> 8cfc2c20
     "core-js": "^2.6.5",
     "global": "^4.3.2",
     "util-deprecate": "^1.0.2"
