--- conflicted
+++ resolved
@@ -21,17 +21,10 @@
     "prepare": "node ../../scripts/prepare.js"
   },
   "dependencies": {
-<<<<<<< HEAD
-    "@storybook/api": "5.1.0-alpha.35",
-    "@storybook/channels": "5.1.0-alpha.35",
-    "@storybook/client-logger": "5.1.0-alpha.35",
-    "core-js": "^3.0.1",
-=======
     "@storybook/api": "5.1.0-alpha.39",
     "@storybook/channels": "5.1.0-alpha.39",
     "@storybook/client-logger": "5.1.0-alpha.39",
-    "core-js": "^2.6.5",
->>>>>>> 70a10cd5
+    "core-js": "^3.0.1",
     "global": "^4.3.2",
     "util-deprecate": "^1.0.2"
   },
