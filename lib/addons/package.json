--- conflicted
+++ resolved
@@ -1,10 +1,6 @@
 {
   "name": "@storybook/addons",
-<<<<<<< HEAD
-  "version": "3.2.16",
-=======
   "version": "3.3.0-alpha.2",
->>>>>>> d997c572
   "description": "Storybook addons store",
   "keywords": [
     "storybook"
