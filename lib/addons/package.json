{
  "name": "@storybook/addons",
  "version": "5.1.0-alpha.33",
  "description": "Storybook addons store",
  "keywords": [
    "storybook"
  ],
  "homepage": "https://github.com/storybooks/storybook/tree/master/lib/addons",
  "bugs": {
    "url": "https://github.com/storybooks/storybook/issues"
  },
  "repository": {
    "type": "git",
    "url": "https://github.com/storybooks/storybook.git",
    "directory": "lib/addons"
  },
  "license": "MIT",
  "main": "dist/public_api.js",
  "types": "dist/public_api.d.ts",
  "scripts": {
    "prepare": "node ../../scripts/prepare.js"
  },
  "dependencies": {
<<<<<<< HEAD
    "@storybook/api": "5.1.0-alpha.30",
    "@storybook/channels": "5.1.0-alpha.30",
    "@storybook/client-logger": "5.1.0-alpha.30",
    "core-js": "^3.0.1",
=======
    "@storybook/api": "5.1.0-alpha.33",
    "@storybook/channels": "5.1.0-alpha.33",
    "@storybook/client-logger": "5.1.0-alpha.33",
    "core-js": "^2.6.5",
>>>>>>> 39410074
    "global": "^4.3.2",
    "util-deprecate": "^1.0.2"
  },
  "devDependencies": {
    "@types/util-deprecate": "^1.0.0"
  },
  "publishConfig": {
    "access": "public"
  }
}<|MERGE_RESOLUTION|>--- conflicted
+++ resolved
@@ -21,17 +21,10 @@
     "prepare": "node ../../scripts/prepare.js"
   },
   "dependencies": {
-<<<<<<< HEAD
-    "@storybook/api": "5.1.0-alpha.30",
-    "@storybook/channels": "5.1.0-alpha.30",
-    "@storybook/client-logger": "5.1.0-alpha.30",
-    "core-js": "^3.0.1",
-=======
     "@storybook/api": "5.1.0-alpha.33",
     "@storybook/channels": "5.1.0-alpha.33",
     "@storybook/client-logger": "5.1.0-alpha.33",
-    "core-js": "^2.6.5",
->>>>>>> 39410074
+    "core-js": "^3.0.1",
     "global": "^4.3.2",
     "util-deprecate": "^1.0.2"
   },
