--- conflicted
+++ resolved
@@ -1,50 +1,38 @@
 import mergeDirs from 'merge-dirs';
 import path from 'path';
-import { getVersions, getPackageJson, writePackageJson } from '../../lib/helpers';
+import {
+  getVersions,
+  getPackageJson,
+  writePackageJson,
+  getBabelRc,
+  writeBabelRc,
+} from '../../lib/helpers';
 
 export default async () => {
-  const [storybookVersion, actionsVersion, linksVersion] = await getVersions(
+  const [storybookVersion, actionsVersion, linksVersion, babelPresetVersion] = await getVersions(
     '@storybook/vue',
     '@storybook/addon-actions',
-    '@storybook/addon-links'
+    '@storybook/addon-links',
+    'babel-preset-vue'
   );
 
-<<<<<<< HEAD
-=======
-module.exports = Promise.all([
-  latestVersion('@storybook/vue'),
-  latestVersion('@storybook/addon-actions'),
-  latestVersion('@storybook/addon-links'),
-  latestVersion('babel-preset-vue'),
-]).then(([storybookVersion, actionsVersion, linksVersion, babelPresetVersion]) => {
->>>>>>> a9c85ba5
   mergeDirs(path.resolve(__dirname, 'template'), '.', 'overwrite');
 
   const packageJson = getPackageJson();
 
   packageJson.devDependencies = packageJson.devDependencies || {};
-<<<<<<< HEAD
   packageJson.devDependencies['@storybook/vue'] = storybookVersion;
   packageJson.devDependencies['@storybook/addon-actions'] = actionsVersion;
   packageJson.devDependencies['@storybook/addon-links'] = linksVersion;
-=======
-  packageJson.devDependencies['@storybook/vue'] = `^${storybookVersion}`;
-  packageJson.devDependencies['@storybook/addon-actions'] = `^${actionsVersion}`;
-  packageJson.devDependencies['@storybook/addon-links'] = `^${linksVersion}`;
-  packageJson.devDependencies['babel-preset-vue'] = `^${babelPresetVersion}`;
->>>>>>> a9c85ba5
+  packageJson.devDependencies['babel-preset-vue'] = babelPresetVersion;
 
   packageJson.scripts = packageJson.scripts || {};
   packageJson.scripts.storybook = 'start-storybook -p 6006';
   packageJson.scripts['build-storybook'] = 'build-storybook';
 
-<<<<<<< HEAD
   writePackageJson(packageJson);
-};
-=======
-  helpers.writePackageJson(packageJson);
 
-  const babelRc = helpers.getBabelRc() || {
+  const babelRc = getBabelRc() || {
     presets: [['env', { modules: false }]],
   };
   const hasPreset = babelRc.presets.find(
@@ -56,6 +44,5 @@
     babelRc.presets.push('vue');
   }
 
-  helpers.writeBabelRc(babelRc);
-});
->>>>>>> a9c85ba5
+  writeBabelRc(babelRc);
+};