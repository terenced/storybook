--- conflicted
+++ resolved
@@ -12,17 +12,10 @@
     "@polymer/polymer": "^2.2.0"
   },
   "devDependencies": {
-<<<<<<< HEAD
-    "@storybook/polymer": "^4.0.0-alpha.14",
+    "@storybook/polymer": "^4.0.0-alpha.16",
     "babel-core": "^7.0.0-bridge.0",
     "@babel/core": "^7.0.0-beta.54",
     "babel-loader": "^8.0.0-beta.4",
-    "polymer-webpack-loader": "^2.0.2"
-=======
-    "@storybook/polymer": "^4.0.0-alpha.16",
-    "babel-core": "^6.26.3",
-    "babel-runtime": "^6.26.0",
     "polymer-webpack-loader": "^2.0.3"
->>>>>>> 4121d263
   }
 }