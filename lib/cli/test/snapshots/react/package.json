{
  "name": "react-fixture",
  "version": "1.0.0",
  "main": "index.js",
  "license": "MIT",
  "scripts": {
    "build": "rollup -c",
    "storybook": "start-storybook -p 6006",
    "build-storybook": "build-storybook"
  },
  "dependencies": {
    "react": "^15.6.1",
    "react-dom": "^15.6.1"
  },
  "devDependencies": {
    "babel-plugin-external-helpers": "^6.22.0",
    "babel-preset-react": "^6.24.1",
    "rollup": "^0.49.1",
    "rollup-plugin-babel": "^3.0.2",
    "rollup-plugin-commonjs": "^8.2.0",
    "rollup-plugin-node-resolve": "^3.0.0",
    "rollup-plugin-replace": "^1.1.1",
<<<<<<< HEAD
    "@storybook/react": "^3.3.1",
    "@storybook/addon-actions": "^3.3.1",
    "@storybook/addon-links": "^3.3.1"
=======
    "@storybook/react": "^3.3.3",
    "@storybook/addon-actions": "^3.3.3",
    "@storybook/addon-links": "^3.3.3"
>>>>>>> 27cfce1c
  }
}<|MERGE_RESOLUTION|>--- conflicted
+++ resolved
@@ -20,14 +20,8 @@
     "rollup-plugin-commonjs": "^8.2.0",
     "rollup-plugin-node-resolve": "^3.0.0",
     "rollup-plugin-replace": "^1.1.1",
-<<<<<<< HEAD
-    "@storybook/react": "^3.3.1",
-    "@storybook/addon-actions": "^3.3.1",
-    "@storybook/addon-links": "^3.3.1"
-=======
     "@storybook/react": "^3.3.3",
     "@storybook/addon-actions": "^3.3.3",
     "@storybook/addon-links": "^3.3.3"
->>>>>>> 27cfce1c
   }
 }