--- conflicted
+++ resolved
@@ -1,10 +1,6 @@
 {
   "name": "@storybook/core",
-<<<<<<< HEAD
-  "version": "5.0.0-beta.2",
-=======
   "version": "5.0.0-beta.3",
->>>>>>> 247dd6a3
   "description": "Storybook framework-agnostic API",
   "keywords": [
     "storybook"
@@ -28,16 +24,6 @@
     "@babel/plugin-syntax-dynamic-import": "^7.2.0",
     "@babel/plugin-transform-react-constant-elements": "^7.2.0",
     "@babel/preset-env": "^7.3.1",
-<<<<<<< HEAD
-    "@storybook/addons": "5.0.0-beta.2",
-    "@storybook/channel-postmessage": "5.0.0-beta.2",
-    "@storybook/client-api": "5.0.0-beta.2",
-    "@storybook/client-logger": "5.0.0-beta.2",
-    "@storybook/core-events": "5.0.0-beta.2",
-    "@storybook/node-logger": "5.0.0-beta.2",
-    "@storybook/theming": "5.0.0-beta.2",
-    "@storybook/ui": "5.0.0-beta.2",
-=======
     "@storybook/addons": "5.0.0-beta.3",
     "@storybook/channel-postmessage": "5.0.0-beta.3",
     "@storybook/client-api": "5.0.0-beta.3",
@@ -46,7 +32,6 @@
     "@storybook/node-logger": "5.0.0-beta.3",
     "@storybook/theming": "5.0.0-beta.3",
     "@storybook/ui": "5.0.0-beta.3",
->>>>>>> 247dd6a3
     "airbnb-js-shims": "^1 || ^2",
     "autoprefixer": "^9.4.7",
     "babel-plugin-add-react-displayname": "^0.0.5",
