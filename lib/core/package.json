{
  "name": "@storybook/core",
  "version": "4.0.0-alpha.20",
  "description": "Storybook framework-agnostic API",
  "homepage": "https://github.com/storybooks/storybook/tree/master/lib/core",
  "bugs": {
    "url": "https://github.com/storybooks/storybook/issues"
  },
  "repository": {
    "type": "git",
    "url": "https://github.com/storybooks/storybook.git"
  },
  "license": "MIT",
  "main": "dist/client/index.js",
  "scripts": {
    "prepare": "node ../../scripts/prepare.js"
  },
  "dependencies": {
    "@babel/plugin-proposal-class-properties": "^7.0.0",
    "@babel/plugin-transform-regenerator": "^7.0.0",
    "@babel/plugin-transform-runtime": "^7.0.0",
    "@babel/preset-env": "^7.0.0",
    "@babel/runtime": "^7.0.0",
    "@emotion/core": "0.13.0",
    "@emotion/provider": "0.11.1",
    "@emotion/styled": "0.10.5",
    "@storybook/addons": "4.0.0-alpha.20",
    "@storybook/channel-postmessage": "4.0.0-alpha.20",
    "@storybook/client-logger": "4.0.0-alpha.20",
    "@storybook/core-events": "4.0.0-alpha.20",
    "@storybook/node-logger": "4.0.0-alpha.20",
    "@storybook/ui": "4.0.0-alpha.20",
    "airbnb-js-shims": "^2.1.0",
<<<<<<< HEAD
    "autoprefixer": "^9.1.0",
    "babel-plugin-emotion": "^9.2.6",
    "babel-plugin-macros": "^2.3.0",
=======
    "autoprefixer": "^9.1.3",
    "babel-plugin-macros": "^2.2.2",
>>>>>>> a2a2a914
    "babel-preset-minify": "canary",
    "case-sensitive-paths-webpack-plugin": "^2.1.2",
    "chalk": "^2.4.1",
    "commander": "^2.17.0",
    "core-js": "^2.5.7",
    "css-loader": "^1.0.0",
    "dotenv-webpack": "^1.5.7",
    "ejs": "^2.6.1",
<<<<<<< HEAD
    "@emotion/core": "0.13.0",
=======
>>>>>>> a2a2a914
    "express": "^4.16.3",
    "file-loader": "^2.0.0",
    "find-cache-dir": "^2.0.0",
    "generate-page-webpack-plugin": "^1.0.0",
    "global": "^4.3.2",
    "interpret": "^1.1.0",
    "json5": "^2.0.1",
    "postcss-flexbugs-fixes": "^4.1.0",
    "postcss-loader": "^3.0.0",
    "prop-types": "^15.6.2",
    "qs": "^6.5.2",
    "raw-loader": "^0.5.1",
    "react-dev-utils": "6.0.0-next.3e165448",
<<<<<<< HEAD
    "@emotion/styled": "0.10.4",
=======
>>>>>>> a2a2a914
    "redux": "^4.0.0",
    "resolve": "^1.8.1",
    "semver": "^5.5.1",
    "serve-favicon": "^2.5.0",
    "shelljs": "^0.8.2",
    "style-loader": "^0.23.0",
    "svg-url-loader": "^2.3.2",
    "universal-dotenv": "^1.9.0",
    "url-loader": "^1.1.1",
    "webpack": "^4.17.1",
    "webpack-dev-middleware": "^3.2.0",
    "webpack-hot-middleware": "^2.22.3"
  },
  "devDependencies": {
    "mock-fs": "^4.5.0"
  },
  "peerDependencies": {
    "babel-loader": "^7.0.0 || ^8.0.0 || ^8.0.0-beta.6",
    "react": ">=15.0.0",
    "react-dom": ">=15.0.0"
  }
}<|MERGE_RESOLUTION|>--- conflicted
+++ resolved
@@ -31,14 +31,9 @@
     "@storybook/node-logger": "4.0.0-alpha.20",
     "@storybook/ui": "4.0.0-alpha.20",
     "airbnb-js-shims": "^2.1.0",
-<<<<<<< HEAD
     "autoprefixer": "^9.1.0",
     "babel-plugin-emotion": "^9.2.6",
     "babel-plugin-macros": "^2.3.0",
-=======
-    "autoprefixer": "^9.1.3",
-    "babel-plugin-macros": "^2.2.2",
->>>>>>> a2a2a914
     "babel-preset-minify": "canary",
     "case-sensitive-paths-webpack-plugin": "^2.1.2",
     "chalk": "^2.4.1",
@@ -47,10 +42,6 @@
     "css-loader": "^1.0.0",
     "dotenv-webpack": "^1.5.7",
     "ejs": "^2.6.1",
-<<<<<<< HEAD
-    "@emotion/core": "0.13.0",
-=======
->>>>>>> a2a2a914
     "express": "^4.16.3",
     "file-loader": "^2.0.0",
     "find-cache-dir": "^2.0.0",
@@ -64,10 +55,6 @@
     "qs": "^6.5.2",
     "raw-loader": "^0.5.1",
     "react-dev-utils": "6.0.0-next.3e165448",
-<<<<<<< HEAD
-    "@emotion/styled": "0.10.4",
-=======
->>>>>>> a2a2a914
     "redux": "^4.0.0",
     "resolve": "^1.8.1",
     "semver": "^5.5.1",
