{
  "name": "@storybook/core",
<<<<<<< HEAD
  "version": "5.2.0-alpha.10",
=======
  "version": "5.1.0-rc.0",
>>>>>>> ad4d14fd
  "description": "Storybook framework-agnostic API",
  "keywords": [
    "storybook"
  ],
  "homepage": "https://github.com/storybooks/storybook/tree/master/lib/core",
  "bugs": {
    "url": "https://github.com/storybooks/storybook/issues"
  },
  "repository": {
    "type": "git",
    "url": "https://github.com/storybooks/storybook.git",
    "directory": "lib/core"
  },
  "license": "MIT",
  "main": "dist/client/index.js",
  "scripts": {
    "prepare": "node ../../scripts/prepare.js"
  },
  "dependencies": {
    "@babel/plugin-proposal-class-properties": "^7.3.3",
    "@babel/plugin-proposal-object-rest-spread": "^7.3.2",
    "@babel/plugin-syntax-dynamic-import": "^7.2.0",
    "@babel/plugin-transform-react-constant-elements": "^7.2.0",
    "@babel/preset-env": "^7.4.1",
<<<<<<< HEAD
    "@storybook/addons": "5.2.0-alpha.10",
    "@storybook/channel-postmessage": "5.2.0-alpha.10",
    "@storybook/client-api": "5.2.0-alpha.10",
    "@storybook/client-logger": "5.2.0-alpha.10",
    "@storybook/core-events": "5.2.0-alpha.10",
    "@storybook/node-logger": "5.2.0-alpha.10",
    "@storybook/router": "5.2.0-alpha.10",
    "@storybook/theming": "5.2.0-alpha.10",
    "@storybook/ui": "5.2.0-alpha.10",
=======
    "@storybook/addons": "5.1.0-rc.0",
    "@storybook/channel-postmessage": "5.1.0-rc.0",
    "@storybook/client-api": "5.1.0-rc.0",
    "@storybook/client-logger": "5.1.0-rc.0",
    "@storybook/core-events": "5.1.0-rc.0",
    "@storybook/node-logger": "5.1.0-rc.0",
    "@storybook/router": "5.1.0-rc.0",
    "@storybook/theming": "5.1.0-rc.0",
    "@storybook/ui": "5.1.0-rc.0",
>>>>>>> ad4d14fd
    "airbnb-js-shims": "^1 || ^2",
    "autoprefixer": "^9.4.9",
    "babel-plugin-add-react-displayname": "^0.0.5",
    "babel-plugin-emotion": "^10.0.9",
    "babel-plugin-macros": "^2.4.5",
    "babel-preset-minify": "^0.5.0 || 0.6.0-alpha.5",
    "boxen": "^3.0.0",
    "case-sensitive-paths-webpack-plugin": "^2.2.0",
    "chalk": "^2.4.2",
    "cli-table3": "0.5.1",
    "commander": "^2.19.0",
    "common-tags": "^1.8.0",
    "core-js": "^3.0.1",
    "css-loader": "^2.1.1",
    "detect-port": "^1.3.0",
    "dotenv-webpack": "^1.7.0",
    "ejs": "^2.6.1",
    "express": "^4.17.0",
    "file-loader": "^3.0.1",
    "file-system-cache": "^1.0.5",
    "find-cache-dir": "^3.0.0",
    "fs-extra": "^8.0.1",
    "global": "^4.3.2",
    "html-webpack-plugin": "^4.0.0-beta.2",
    "inquirer": "^6.2.0",
    "interpret": "^1.2.0",
    "ip": "^1.1.5",
    "json5": "^2.1.0",
    "lazy-universal-dotenv": "^2.0.0",
    "node-fetch": "^2.6.0",
    "open": "^6.1.0",
    "postcss-flexbugs-fixes": "^4.1.0",
    "postcss-loader": "^3.0.0",
    "pretty-hrtime": "^1.0.3",
    "qs": "^6.6.0",
    "raw-loader": "^2.0.0",
    "react-dev-utils": "^9.0.0",
    "regenerator-runtime": "^0.12.1",
    "resolve": "^1.11.0",
    "resolve-from": "^5.0.0",
    "semver": "^6.0.0",
    "serve-favicon": "^2.5.0",
    "shelljs": "^0.8.3",
    "style-loader": "^0.23.1",
    "terser-webpack-plugin": "^1.2.4",
    "url-loader": "^1.1.2",
    "util-deprecate": "^1.0.2",
    "webpack": "^4.28.0",
    "webpack-dev-middleware": "^3.7.0",
    "webpack-hot-middleware": "^2.25.0"
  },
  "devDependencies": {
    "mock-fs": "^4.8.0"
  },
  "peerDependencies": {
    "babel-loader": "^7.0.0 || ^8.0.0",
    "react": "*",
    "react-dom": "*"
  },
  "publishConfig": {
    "access": "public"
  }
}<|MERGE_RESOLUTION|>--- conflicted
+++ resolved
@@ -1,10 +1,6 @@
 {
   "name": "@storybook/core",
-<<<<<<< HEAD
   "version": "5.2.0-alpha.10",
-=======
-  "version": "5.1.0-rc.0",
->>>>>>> ad4d14fd
   "description": "Storybook framework-agnostic API",
   "keywords": [
     "storybook"
@@ -29,7 +25,6 @@
     "@babel/plugin-syntax-dynamic-import": "^7.2.0",
     "@babel/plugin-transform-react-constant-elements": "^7.2.0",
     "@babel/preset-env": "^7.4.1",
-<<<<<<< HEAD
     "@storybook/addons": "5.2.0-alpha.10",
     "@storybook/channel-postmessage": "5.2.0-alpha.10",
     "@storybook/client-api": "5.2.0-alpha.10",
@@ -39,17 +34,6 @@
     "@storybook/router": "5.2.0-alpha.10",
     "@storybook/theming": "5.2.0-alpha.10",
     "@storybook/ui": "5.2.0-alpha.10",
-=======
-    "@storybook/addons": "5.1.0-rc.0",
-    "@storybook/channel-postmessage": "5.1.0-rc.0",
-    "@storybook/client-api": "5.1.0-rc.0",
-    "@storybook/client-logger": "5.1.0-rc.0",
-    "@storybook/core-events": "5.1.0-rc.0",
-    "@storybook/node-logger": "5.1.0-rc.0",
-    "@storybook/router": "5.1.0-rc.0",
-    "@storybook/theming": "5.1.0-rc.0",
-    "@storybook/ui": "5.1.0-rc.0",
->>>>>>> ad4d14fd
     "airbnb-js-shims": "^1 || ^2",
     "autoprefixer": "^9.4.9",
     "babel-plugin-add-react-displayname": "^0.0.5",
