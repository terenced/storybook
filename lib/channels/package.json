{
  "name": "@storybook/channels",
  "version": "6.0.0-alpha.13",
  "description": "",
  "keywords": [
    "storybook"
  ],
  "homepage": "https://github.com/storybookjs/storybook/tree/master/lib/channels",
  "bugs": {
    "url": "https://github.com/storybookjs/storybook/issues"
  },
  "repository": {
    "type": "git",
    "url": "https://github.com/storybookjs/storybook.git",
    "directory": "lib/channels"
  },
  "license": "MIT",
  "main": "dist/index.js",
  "types": "dist/index.d.ts",
  "files": [
    "dist/**/*",
    "README.md",
    "*.js",
    "*.d.ts"
  ],
<<<<<<< HEAD
  "type": "module",
  "main": "dist/index.js",
  "source": "src/index.ts",
  "types": "dist/index.d.ts",
=======
>>>>>>> cb9e428b
  "scripts": {
    "prepare": "node ../../scripts/prepare.js"
  },
  "dependencies": {
    "core-js": "^3.0.1"
  },
  "publishConfig": {
    "access": "public"
  },
  "gitHead": "4b9d901add9452525135caae98ae5f78dd8da9ff"
}<|MERGE_RESOLUTION|>--- conflicted
+++ resolved
@@ -23,13 +23,6 @@
     "*.js",
     "*.d.ts"
   ],
-<<<<<<< HEAD
-  "type": "module",
-  "main": "dist/index.js",
-  "source": "src/index.ts",
-  "types": "dist/index.d.ts",
-=======
->>>>>>> cb9e428b
   "scripts": {
     "prepare": "node ../../scripts/prepare.js"
   },
