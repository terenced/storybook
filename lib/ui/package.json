--- conflicted
+++ resolved
@@ -22,23 +22,13 @@
     "prepare": "node ../../scripts/prepare.js"
   },
   "dependencies": {
-<<<<<<< HEAD
-    "@storybook/addons": "5.0.0-alpha.10",
-    "@storybook/api": "5.0.0-alpha.10",
-    "@storybook/client-logger": "5.0.0-alpha.10",
-    "@storybook/components": "5.0.0-alpha.10",
-    "@storybook/core-events": "5.0.0-alpha.10",
-    "@storybook/router": "5.0.0-alpha.10",
-    "@storybook/theming": "5.0.0-alpha.10",
-    "eventemitter3": "^3.1.0",
-=======
     "@storybook/addons": "5.0.0",
+    "@storybook/api": "5.0.0",
     "@storybook/client-logger": "5.0.0",
     "@storybook/components": "5.0.0",
     "@storybook/core-events": "5.0.0",
     "@storybook/router": "5.0.0",
     "@storybook/theming": "5.0.0",
->>>>>>> 00149fbc
     "fast-deep-equal": "^2.0.1",
     "fuzzy-search": "^3.0.1",
     "global": "^4.3.2",
