import React from 'react';
import { styled } from '@storybook/theming';
import { darken } from 'polished';
import { logger } from '@storybook/client-logger';

import { getBlockBackgroundStyle } from './BlockBackgroundStyles';
import { Source, SourceProps } from './Source';
<<<<<<< HEAD
import { ActionBar, ActionItem } from '../ActionBar/ActionBar';
=======
import { ActionBar } from '../ActionBar/ActionBar';
import { Toolbar } from './Toolbar';
import { ZoomContext } from './ZoomContext';
>>>>>>> e418393b

export interface PreviewProps {
  isColumn?: boolean;
  columns?: number;
  withSource?: SourceProps;
  isExpanded?: boolean;
  withToolbar?: boolean;
}

const ChildrenContainer = styled.div<PreviewProps>(({ isColumn, columns }) => ({
  display: 'flex',
  flexWrap: 'wrap',
  flexDirection: isColumn ? 'column' : 'row',
  marginTop: -20,

  '> *': {
    flex: columns ? `1 1 calc(100%/${columns} - 20px)` : `1 1 0%`,
    marginRight: 20,
    marginTop: 20,
  },
}));

const StyledSource = styled(Source)<{}>(({ theme }) => ({
  margin: 0,
  borderTopLeftRadius: 0,
  borderTopRightRadius: 0,
  borderBottomLeftRadius: theme.appBorderRadius,
  borderBottomRightRadius: theme.appBorderRadius,
  border: 'none',

  background:
    theme.base === 'light' ? 'rgba(0, 0, 0, 0.85)' : darken(0.05, theme.background.content),
  color: theme.color.lightest,
  button: {
    background:
      theme.base === 'light' ? 'rgba(0, 0, 0, 0.85)' : darken(0.05, theme.background.content),
  },
}));

<<<<<<< HEAD
const PreviewWrapper = styled.div<PreviewProps>(({ theme, withSource, isExpanded }) => ({
  ...getBlockBackgroundStyle(theme),
  padding: '30px 20px',
  position: 'relative',
  overflow: 'hidden',
  borderBottomLeftRadius: withSource && isExpanded && 0,
  borderBottomRightRadius: withSource && isExpanded && 0,
  borderBottomWidth: isExpanded && 0,
}));
=======
const PreviewWrapper = styled.div<PreviewProps>(
  ({ theme, withSource }) => ({
    ...getBlockBackgroundStyle(theme),
    padding: '30px 20px',
    position: 'relative',
    borderBottomLeftRadius: withSource && 0,
    borderBottomRightRadius: withSource && 0,
  }),
  ({ withToolbar }) => withToolbar && { paddingTop: 64 }
);
>>>>>>> e418393b

const PreviewContainer = styled.div({
  margin: '25px 0 40px',
});

<<<<<<< HEAD
interface SourceItem {
  source?: React.ReactElement;
  actionItem: ActionItem;
}

const getSource = (
  withSource: SourceProps,
  expanded: boolean,
  setExpanded: Function
): SourceItem => {
  switch (true) {
    case !!(withSource && withSource.error): {
      return {
        source: null,
        actionItem: {
          title: 'No code available',
          disabled: true,
          onClick: () => setExpanded(false),
        },
      };
    }
    case expanded: {
      return {
        source: <StyledSource {...withSource} dark />,
        actionItem: { title: 'Hide code', onClick: () => setExpanded(false) },
      };
    }
    default: {
      return {
        source: null,
        actionItem: { title: 'Show code', onClick: () => setExpanded(true) },
      };
    }
  }
};
=======
function getStoryId(children: React.ReactNode) {
  if (React.Children.count(children) === 1) {
    const elt = children as React.ReactElement;
    if (elt.props) {
      return elt.props.id;
    }
  }
  return null;
}
>>>>>>> e418393b

/**
 * A preview component for showing one or more component `Story`
 * items. The preview also shows the source for the component
 * as a drop-down.
 */
const Preview: React.FunctionComponent<PreviewProps> = ({
  isColumn,
  columns,
  children,
  withSource,
  withToolbar = false,
  isExpanded = false,
  ...props
}) => {
  const [expanded, setExpanded] = React.useState(isExpanded);
<<<<<<< HEAD
  const { source, actionItem } = getSource(withSource, expanded, setExpanded);
  return (
    <PreviewContainer {...props} className="docblock-preview">
      <PreviewWrapper withSource={withSource} isExpanded={expanded}>
        <ChildrenContainer isColumn={isColumn} columns={columns}>
          {Array.isArray(children) ? (
            children.map((child, i) => <div key={i.toString()}>{child}</div>)
          ) : (
            <div>{children}</div>
          )}
        </ChildrenContainer>
=======
  const [scale, setScale] = React.useState(1);
  const { source, actionItem } = expanded
    ? {
        source: <StyledSource {...withSource} dark />,
        actionItem: { title: 'Hide code', onClick: () => setExpanded(false) },
      }
    : {
        source: null,
        actionItem: { title: 'Show code', onClick: () => setExpanded(true) },
      };

  if (withToolbar && Array.isArray(children)) {
    logger.warn('Cannot use toolbar with multiple preview children, disabling');
  }
  const showToolbar = withToolbar && !Array.isArray(children);

  return (
    <PreviewContainer {...props}>
      <PreviewWrapper {...{ withSource, withToolbar: showToolbar }}>
        {showToolbar && (
          <Toolbar
            border
            zoom={z => setScale(scale * z)}
            resetZoom={() => setScale(1)}
            storyId={getStoryId(children)}
            baseUrl="./iframe.html"
          />
        )}
        <ZoomContext.Provider value={{ scale }}>
          <ChildrenContainer isColumn={isColumn} columns={columns}>
            {Array.isArray(children) ? (
              children.map((child, i) => <div key={i.toString()}>{child}</div>)
            ) : (
              <div>{children}</div>
            )}
          </ChildrenContainer>
        </ZoomContext.Provider>
>>>>>>> e418393b
        {withSource && <ActionBar actionItems={[actionItem]} />}
      </PreviewWrapper>
      {withSource && source}
    </PreviewContainer>
  );
};

export { Preview };<|MERGE_RESOLUTION|>--- conflicted
+++ resolved
@@ -5,13 +5,9 @@
 
 import { getBlockBackgroundStyle } from './BlockBackgroundStyles';
 import { Source, SourceProps } from './Source';
-<<<<<<< HEAD
 import { ActionBar, ActionItem } from '../ActionBar/ActionBar';
-=======
-import { ActionBar } from '../ActionBar/ActionBar';
 import { Toolbar } from './Toolbar';
 import { ZoomContext } from './ZoomContext';
->>>>>>> e418393b
 
 export interface PreviewProps {
   isColumn?: boolean;
@@ -51,34 +47,23 @@
   },
 }));
 
-<<<<<<< HEAD
-const PreviewWrapper = styled.div<PreviewProps>(({ theme, withSource, isExpanded }) => ({
-  ...getBlockBackgroundStyle(theme),
-  padding: '30px 20px',
-  position: 'relative',
-  overflow: 'hidden',
-  borderBottomLeftRadius: withSource && isExpanded && 0,
-  borderBottomRightRadius: withSource && isExpanded && 0,
-  borderBottomWidth: isExpanded && 0,
-}));
-=======
 const PreviewWrapper = styled.div<PreviewProps>(
-  ({ theme, withSource }) => ({
+  ({ theme, withSource, isExpanded }) => ({
     ...getBlockBackgroundStyle(theme),
     padding: '30px 20px',
     position: 'relative',
-    borderBottomLeftRadius: withSource && 0,
-    borderBottomRightRadius: withSource && 0,
+    overflow: 'hidden',
+    borderBottomLeftRadius: withSource && isExpanded && 0,
+    borderBottomRightRadius: withSource && isExpanded && 0,
+    borderBottomWidth: isExpanded && 0,
   }),
   ({ withToolbar }) => withToolbar && { paddingTop: 64 }
 );
->>>>>>> e418393b
 
 const PreviewContainer = styled.div({
   margin: '25px 0 40px',
 });
 
-<<<<<<< HEAD
 interface SourceItem {
   source?: React.ReactElement;
   actionItem: ActionItem;
@@ -114,7 +99,6 @@
     }
   }
 };
-=======
 function getStoryId(children: React.ReactNode) {
   if (React.Children.count(children) === 1) {
     const elt = children as React.ReactElement;
@@ -124,7 +108,6 @@
   }
   return null;
 }
->>>>>>> e418393b
 
 /**
  * A preview component for showing one or more component `Story`
@@ -141,35 +124,13 @@
   ...props
 }) => {
   const [expanded, setExpanded] = React.useState(isExpanded);
-<<<<<<< HEAD
   const { source, actionItem } = getSource(withSource, expanded, setExpanded);
-  return (
-    <PreviewContainer {...props} className="docblock-preview">
-      <PreviewWrapper withSource={withSource} isExpanded={expanded}>
-        <ChildrenContainer isColumn={isColumn} columns={columns}>
-          {Array.isArray(children) ? (
-            children.map((child, i) => <div key={i.toString()}>{child}</div>)
-          ) : (
-            <div>{children}</div>
-          )}
-        </ChildrenContainer>
-=======
   const [scale, setScale] = React.useState(1);
-  const { source, actionItem } = expanded
-    ? {
-        source: <StyledSource {...withSource} dark />,
-        actionItem: { title: 'Hide code', onClick: () => setExpanded(false) },
-      }
-    : {
-        source: null,
-        actionItem: { title: 'Show code', onClick: () => setExpanded(true) },
-      };
 
   if (withToolbar && Array.isArray(children)) {
     logger.warn('Cannot use toolbar with multiple preview children, disabling');
   }
   const showToolbar = withToolbar && !Array.isArray(children);
-
   return (
     <PreviewContainer {...props}>
       <PreviewWrapper {...{ withSource, withToolbar: showToolbar }}>
@@ -191,7 +152,6 @@
             )}
           </ChildrenContainer>
         </ZoomContext.Provider>
->>>>>>> e418393b
         {withSource && <ActionBar actionItems={[actionItem]} />}
       </PreviewWrapper>
       {withSource && source}
