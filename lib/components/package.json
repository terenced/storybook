{
  "name": "@storybook/components",
<<<<<<< HEAD
  "version": "5.2.0-alpha.17",
=======
  "version": "5.1.0-rc.1",
>>>>>>> 638c48ed
  "description": "Core Storybook Components",
  "keywords": [
    "storybook"
  ],
  "homepage": "https://github.com/storybooks/storybook/tree/master/lib/components",
  "bugs": {
    "url": "https://github.com/storybooks/storybook/issues"
  },
  "repository": {
    "type": "git",
    "url": "https://github.com/storybooks/storybook.git",
    "directory": "lib/components"
  },
  "license": "MIT",
  "main": "dist/index.js",
  "types": "dist/index.d.ts",
  "scripts": {
    "prepare": "node ../../scripts/prepare.js"
  },
  "dependencies": {
<<<<<<< HEAD
    "@storybook/client-logger": "5.2.0-alpha.17",
    "@storybook/router": "5.2.0-alpha.17",
    "@storybook/theming": "5.2.0-alpha.17",
=======
    "@storybook/client-logger": "5.1.0-rc.1",
    "@storybook/theming": "5.1.0-rc.1",
>>>>>>> 638c48ed
    "core-js": "^3.0.1",
    "global": "^4.3.2",
    "markdown-to-jsx": "^6.9.1",
    "memoizerific": "^1.11.3",
    "polished": "^3.3.1",
    "popper.js": "^1.14.7",
    "prop-types": "^15.7.2",
    "react": "^16.8.4",
    "react-addons-create-fragment": "^15.6.2",
    "react-dom": "^16.8.4",
    "react-focus-lock": "^1.18.3",
    "react-helmet-async": "^1.0.2",
    "react-popper-tooltip": "^2.8.3",
    "react-syntax-highlighter": "^8.0.1",
    "react-textarea-autosize": "^7.1.0",
    "recompose": "^0.30.0",
    "simplebar-react": "^1.0.0-alpha.6"
  },
  "devDependencies": {
    "@types/react-syntax-highlighter": "10.1.0",
    "@types/react-textarea-autosize": "^4.3.3",
    "@types/recompose": "^0.30.5",
    "enzyme": "^3.9.0",
    "jest": "^24.7.1",
    "jest-enzyme": "^7.0.2"
  },
  "peerDependencies": {
    "react": "*",
    "react-dom": "*"
  },
  "publishConfig": {
    "access": "public"
  }
}<|MERGE_RESOLUTION|>--- conflicted
+++ resolved
@@ -1,10 +1,6 @@
 {
   "name": "@storybook/components",
-<<<<<<< HEAD
   "version": "5.2.0-alpha.17",
-=======
-  "version": "5.1.0-rc.1",
->>>>>>> 638c48ed
   "description": "Core Storybook Components",
   "keywords": [
     "storybook"
@@ -25,14 +21,9 @@
     "prepare": "node ../../scripts/prepare.js"
   },
   "dependencies": {
-<<<<<<< HEAD
     "@storybook/client-logger": "5.2.0-alpha.17",
     "@storybook/router": "5.2.0-alpha.17",
     "@storybook/theming": "5.2.0-alpha.17",
-=======
-    "@storybook/client-logger": "5.1.0-rc.1",
-    "@storybook/theming": "5.1.0-rc.1",
->>>>>>> 638c48ed
     "core-js": "^3.0.1",
     "global": "^4.3.2",
     "markdown-to-jsx": "^6.9.1",
