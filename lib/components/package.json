--- conflicted
+++ resolved
@@ -27,14 +27,8 @@
     "prepare": "node ../../scripts/prepare.js"
   },
   "dependencies": {
-<<<<<<< HEAD
-    "@storybook/client-logger": "5.3.5",
-    "@storybook/theming": "5.3.5",
-=======
     "@storybook/client-logger": "6.0.0-alpha.0",
     "@storybook/theming": "6.0.0-alpha.0",
-    "@types/react-syntax-highlighter": "11.0.2",
->>>>>>> 7aef75f4
     "@types/react-textarea-autosize": "^4.3.3",
     "core-js": "^3.0.1",
     "global": "^4.3.2",
