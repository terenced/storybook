{
  "name": "@storybook/channel-websocket",
  "version": "6.0.0-alpha.13",
  "description": "",
  "keywords": [
    "storybook"
  ],
  "homepage": "https://github.com/storybookjs/storybook/tree/master/lib/channel-websocket",
  "bugs": {
    "url": "https://github.com/storybookjs/storybook/issues"
  },
  "repository": {
    "type": "git",
    "url": "https://github.com/storybookjs/storybook.git",
    "directory": "lib/channel-websocket"
  },
  "license": "MIT",
  "main": "dist/index.js",
  "types": "dist/index.d.ts",
  "files": [
    "dist/**/*",
    "README.md",
    "*.js",
    "*.d.ts"
  ],
<<<<<<< HEAD
  "type": "module",
  "main": "dist/index.js",
  "source": "src/index.ts",
  "types": "dist/index.d.ts",
=======
>>>>>>> cb9e428b
  "scripts": {
    "prepare": "node ../../scripts/prepare.js"
  },
  "dependencies": {
    "@storybook/channels": "6.0.0-alpha.13",
    "core-js": "^3.0.1",
<<<<<<< HEAD
    "global": "^4.0.0",
    "json-fn": "^1.1.1"
=======
    "global": "^4.3.2",
    "telejson": "^3.2.0"
>>>>>>> cb9e428b
  },
  "publishConfig": {
    "access": "public"
  },
  "gitHead": "4b9d901add9452525135caae98ae5f78dd8da9ff"
}<|MERGE_RESOLUTION|>--- conflicted
+++ resolved
@@ -23,26 +23,14 @@
     "*.js",
     "*.d.ts"
   ],
-<<<<<<< HEAD
-  "type": "module",
-  "main": "dist/index.js",
-  "source": "src/index.ts",
-  "types": "dist/index.d.ts",
-=======
->>>>>>> cb9e428b
   "scripts": {
     "prepare": "node ../../scripts/prepare.js"
   },
   "dependencies": {
     "@storybook/channels": "6.0.0-alpha.13",
     "core-js": "^3.0.1",
-<<<<<<< HEAD
-    "global": "^4.0.0",
-    "json-fn": "^1.1.1"
-=======
     "global": "^4.3.2",
     "telejson": "^3.2.0"
->>>>>>> cb9e428b
   },
   "publishConfig": {
     "access": "public"
